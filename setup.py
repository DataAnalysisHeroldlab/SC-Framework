--- conflicted
+++ resolved
@@ -15,13 +15,8 @@
                   "velocity": ['scvelo'],
                   "pseudotime": ["scFates"],
                   "gsea": ["gseapy==1.1.2"],  # Version 1.1.3 currently does not work properly with our pinned matplotlib version. Could also be a bug by gseapy.
-<<<<<<< HEAD
-                  "deseq2": ["pydeseq2"]
-=======
-                  # Diffexpr is currently restricted to a specific commit to avoid dependency issues with the latest version
-                  "deseq2": ["rpy2", "diffexp @ git+https://github.com/wckdouglas/diffexpr.git@0bc0ba5e42712bfc2be17971aa838bcd7b27a785#egg=diffexp"],  # rpy2 must be installed before diffexpr
+                  "deseq2": ["pydeseq2"],
                   "scar": ["scar @ git+https://github.com/Novartis/scar.git"]
->>>>>>> 5bfb8f6c
                   }
 
 extras_require["all"] = list(dict.fromkeys([item for sublist in extras_require.values() for item in sublist]))  # flatten list of all requirements
