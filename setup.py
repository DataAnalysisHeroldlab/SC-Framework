"""Sctoolbox a collection of single cell analysis functions."""

from setuptools import setup
from setuptools import find_namespace_packages
import re
import os
import glob

# Module requirements
extras_require = {"converter": ['rpy2', 'anndata2ri'],
                  "atac": ['pyyaml', 'episcanpy', 'uropa', 'pybedtools', 'pygenometracks'],
                  "interactive": ['click'],
                  "batch_correction": ['bbknn', 'harmonypy', 'scanorama'],
                  "receptor_ligand": ['scikit-learn<=1.2.2', 'igraph'],  # bbknn requires sk-learn <= 1.2
                  "velocity": ['scvelo'],
<<<<<<< HEAD
                  "pseudotime": [],
=======
                  "pseudotime": ["scFates"],
>>>>>>> c2e84e80
                  # Diffexpr is currently restricted to a specific commit to avoid dependency issues with the latest version
                  "deseq2": ["rpy2", "diffexp @ git+https://github.com/wckdouglas/diffexpr.git@0bc0ba5e42712bfc2be17971aa838bcd7b27a785#egg=diffexp"]  # rpy2 must be installed before diffexpr
                  }

extras_require["all"] = list(dict.fromkeys([item for sublist in extras_require.values() for item in sublist]))  # flatten list of all requirements


def find_version(f: str) -> str:
    """
    Get package version from file.

    Parameters
    ----------
    f : str
        Path to version file.

    Returns
    -------
    str
        Version string.

    Raises
    ------
    RuntimeError
        If version string is missing.
    """
    version_file = open(f).read()
    version_match = re.search(r"^__version__ = ['\"]([^'\"]*)['\"]", version_file, re.M)
    if version_match:
        return version_match.group(1)
    else:
        raise RuntimeError("Unable to find version string.")


# Find all packages in sctoolbox
packages = find_namespace_packages("sctoolbox")
packages = ["sctoolbox." + package for package in packages]  # add sctoolbox. prefix to all packages

# Find top level modules in sctoolbox
modules = glob.glob("sctoolbox/*.py")
modules = [m.replace("/", ".")[:-3] for m in modules if not m.endswith("__init__.py")]  # omit file ending and adjust path to import format e.g. sctoolbox._modules

setup(
    name='sctoolbox',
    description='Custom modules for single cell analysis',
    version=find_version(os.path.join("sctoolbox", "_version.py")),
    license='MIT',
    packages=packages,
    py_modules=modules,
    python_requires='>=3.9,<3.11',  # dict type hints as we use it require python 3.9; pybedtools is not compatible with python 3.11
    install_requires=[
        'pysam',
        'matplotlib',
        'matplotlib_venn',
        'scanpy>=1.9',  # 'colorbar_loc' not available before 1.9
        'anndata>=0.8',  # anndata 0.7 is not upward compatible
        'numba>=0.57.0rc1',  # minimum version supporting python>=3.10, but 0.57 fails with "cannot import name 'quicksort' from 'numba.misc'" for scrublet
        'numpy',
        'kneed',
        'qnorm',
        'plotly',
        'scipy',
        'statsmodels',
        'tqdm',
        'pandas<=1.5.3',  # https://gitlab.gwdg.de/loosolab/software/sc_framework/-/issues/200
        'seaborn<0.12',  # statannotations 0.6.0 requires seaborn<0.12
        'ipympl',
        'ipywidgets<=7.7.5',  # later versions cause problems in some cases for interactive plots
        'scrublet',
        'leidenalg',
        'louvain',
        'IPython',
        'openpyxl',
        'apybiomart',
        'requests',
        'ratelimiter',
        'python-gitlab',
        'psutil',
        'pyyaml',
        'deprecation',
        'beartype',
        'pybedtools',
        'packaging'
    ],
    include_package_data=True,
    extras_require=extras_require
)<|MERGE_RESOLUTION|>--- conflicted
+++ resolved
@@ -13,11 +13,7 @@
                   "batch_correction": ['bbknn', 'harmonypy', 'scanorama'],
                   "receptor_ligand": ['scikit-learn<=1.2.2', 'igraph'],  # bbknn requires sk-learn <= 1.2
                   "velocity": ['scvelo'],
-<<<<<<< HEAD
-                  "pseudotime": [],
-=======
                   "pseudotime": ["scFates"],
->>>>>>> c2e84e80
                   # Diffexpr is currently restricted to a specific commit to avoid dependency issues with the latest version
                   "deseq2": ["rpy2", "diffexp @ git+https://github.com/wckdouglas/diffexpr.git@0bc0ba5e42712bfc2be17971aa838bcd7b27a785#egg=diffexp"]  # rpy2 must be installed before diffexpr
                   }
