--- conflicted
+++ resolved
@@ -7,31 +7,6 @@
 all = converter + atac + batch_correction
 
 
-<<<<<<< HEAD
-setup(name='sc-toolbox',
-		description='Custom modules for single cell analysis',
-		license='MIT',
-		packages=['sctoolbox'],
-		python_requires='>=3',
-		install_requires=[
-			'matplotlib',
-			'numpy',
-			'scanpy',
-			'kneed',
-			'fitter',
-			'qnorm',
-			'scipy',
-			'statsmodels',
-			'tqdm'
-		],
-		include_package_data=True,
-		extras_require={
-			'all': all,
-			'converter': converter,
-			'atac': atac,
-			'batch_correction': batch_correction
-		}
-=======
 setup(
     name='sc-toolbox',
     description='Custom modules for single cell analysis',
@@ -53,7 +28,7 @@
     extras_require={
         'all': all,
         'converter': converter,
-        'atac': atac
+        'atac': atac,
+		'batch_correction': batch_correction
     }
->>>>>>> 92ede324
 )