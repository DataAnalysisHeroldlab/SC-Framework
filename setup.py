"""Sctoolbox a collection of single cell analysis functions."""

from setuptools import setup
from setuptools import find_namespace_packages
import re
import os
import glob

# Module requirements
extras_require = {"converter": ['rpy2', 'anndata2ri'],
                  "atac": ['pyyaml', 'episcanpy', 'uropa', 'pybedtools', 'pygenometracks', 'peakqc'],
                  "interactive": ['click'],
                  "batch_correction": ['bbknn', 'harmonypy', 'scanorama'],
                  "receptor_ligand": ['scikit-learn<=1.2.2', 'igraph', 'pycirclize', 'liana'],  # bbknn requires sk-learn <= 1.2
                  "velocity": ['scvelo'],
                  "pseudotime": ["scFates"],
<<<<<<< HEAD
=======
                  "gsea": ["gseapy==1.1.2"],  # Version 1.1.3 currently does not work properly with our pinned matplotlib version. Could also be a bug by gseapy.
>>>>>>> addc2448
                  # Diffexpr is currently restricted to a specific commit to avoid dependency issues with the latest version
                  "deseq2": ["rpy2", "diffexp @ git+https://github.com/wckdouglas/diffexpr.git@0bc0ba5e42712bfc2be17971aa838bcd7b27a785#egg=diffexp"]  # rpy2 must be installed before diffexpr
                  }

extras_require["all"] = list(dict.fromkeys([item for sublist in extras_require.values() for item in sublist]))  # flatten list of all requirements


def find_version(f: str) -> str:
    """
    Get package version from version file.

    Parameters
    ----------
    f : str
        Path to version file.

    Returns
    -------
    str
        Version string.

    Raises
    ------
    RuntimeError
        If version string is missing.
    """
    version_file = open(f).read()
    version_match = re.search(r"^__version__ = ['\"]([^'\"]*)['\"]", version_file, re.M)
    if version_match:
        return version_match.group(1)
    else:
        raise RuntimeError("Unable to find version string.")


# Find all packages in sctoolbox
packages = find_namespace_packages("sctoolbox")
packages = ["sctoolbox." + package for package in packages]  # add sctoolbox. prefix to all packages

# Find top level modules in sctoolbox
modules = glob.glob("sctoolbox/*.py")
modules = [m.replace("/", ".")[:-3] for m in modules if not m.endswith("__init__.py")]  # omit file ending and adjust path to import format e.g. sctoolbox._modules

setup(
    name='sctoolbox',
    description='Custom modules for single cell analysis',
    version=find_version(os.path.join("sctoolbox", "_version.py")),
    license='MIT',
    packages=packages,
    py_modules=modules,
    python_requires='>=3.9',  # dict type hints as we use it require python 3.9
    install_requires=[
        'pysam',
        'matplotlib<3.9.0',
        'matplotlib_venn',
        'scanpy>=1.9',  # 'colorbar_loc' not available before 1.9
        'anndata>=0.8',  # anndata 0.7 is not upward compatible
        'numba>=0.57.0rc1',  # minimum version supporting python>=3.10, but 0.57 fails with "cannot import name 'quicksort' from 'numba.misc'" for scrublet
        'numpy',
        'kneed',
        'qnorm',
        'plotly',
        'scipy',
        'statsmodels',
        'tqdm',
        'pandas<=1.5.3',  # https://gitlab.gwdg.de/loosolab/software/sc_framework/-/issues/200
        'seaborn<0.12',  # statannotations 0.6.0 requires seaborn<0.12
        'ipympl',
        'ipywidgets<=7.7.5',  # later versions cause problems in some cases for interactive plots
        'scrublet',
        'leidenalg',
        'louvain',
        'IPython',
        'openpyxl',
        'apybiomart',
        'requests',
        'ratelimiter',
        'python-gitlab',
        'psutil',
        'pyyaml',
        'deprecation',
        'beartype>=0.18.2',  # Version 0.18.0 is not working properly
<<<<<<< HEAD
        'pybedtools',
=======
        'pybedtools>=0.9.1',  # https://github.com/daler/pybedtools/issues/384
>>>>>>> addc2448
        'packaging'
    ],
    include_package_data=True,
    extras_require=extras_require
)<|MERGE_RESOLUTION|>--- conflicted
+++ resolved
@@ -14,10 +14,7 @@
                   "receptor_ligand": ['scikit-learn<=1.2.2', 'igraph', 'pycirclize', 'liana'],  # bbknn requires sk-learn <= 1.2
                   "velocity": ['scvelo'],
                   "pseudotime": ["scFates"],
-<<<<<<< HEAD
-=======
                   "gsea": ["gseapy==1.1.2"],  # Version 1.1.3 currently does not work properly with our pinned matplotlib version. Could also be a bug by gseapy.
->>>>>>> addc2448
                   # Diffexpr is currently restricted to a specific commit to avoid dependency issues with the latest version
                   "deseq2": ["rpy2", "diffexp @ git+https://github.com/wckdouglas/diffexpr.git@0bc0ba5e42712bfc2be17971aa838bcd7b27a785#egg=diffexp"]  # rpy2 must be installed before diffexpr
                   }
@@ -99,11 +96,7 @@
         'pyyaml',
         'deprecation',
         'beartype>=0.18.2',  # Version 0.18.0 is not working properly
-<<<<<<< HEAD
-        'pybedtools',
-=======
         'pybedtools>=0.9.1',  # https://github.com/daler/pybedtools/issues/384
->>>>>>> addc2448
         'packaging'
     ],
     include_package_data=True,
