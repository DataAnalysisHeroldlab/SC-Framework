from setuptools import setup

# Module requirements
converter = ['rpy2==3.4.5', 'anndata2ri']
atac = ['pysam', 'episcanpy', 'pyyaml', 'psutil', 'uropa', 'ipywidgets']
interactive = ['click']
batch_correction = ['bbknn', 'mnnpy', 'harmonypy', 'scanorama']
receptor_ligand = ['sklearn', 'igraph', 'cairocffi']  # cairocffi needed for cairo backend
all = converter + atac + interactive + batch_correction + receptor_ligand

<<<<<<< HEAD

=======
>>>>>>> e2ea8e49
setup(
    name='sc-toolbox',
    description='Custom modules for single cell analysis',
    license='MIT',
    packages=['sctoolbox'],
    python_requires='>=3',
    install_requires=[
        'matplotlib',
        'scanpy>=1.9',  # 'colorbar_loc' not available before 1.9
        'numpy',
<<<<<<< HEAD
=======
        'scanpy',
>>>>>>> e2ea8e49
        'kneed',
        'fitter',
        'qnorm',
        'plotly',
        'scipy',
        'statsmodels',
        'tqdm',
        'pandas',
        'seaborn',
        'ipympl',
        'scrublet',
        'leidenalg',
        'IPython'
    ],
    include_package_data=True,
    extras_require={
        'all': all,
        'converter': converter,
        'atac': atac,
        'interactive': interactive,
        'batch_correction': batch_correction,
<<<<<<< HEAD
        'receptor-ligand': receptor_ligand
=======
        'receptor-ligand': receptor_ligand,
>>>>>>> e2ea8e49
    }
)<|MERGE_RESOLUTION|>--- conflicted
+++ resolved
@@ -8,10 +8,6 @@
 receptor_ligand = ['sklearn', 'igraph', 'cairocffi']  # cairocffi needed for cairo backend
 all = converter + atac + interactive + batch_correction + receptor_ligand
 
-<<<<<<< HEAD
-
-=======
->>>>>>> e2ea8e49
 setup(
     name='sc-toolbox',
     description='Custom modules for single cell analysis',
@@ -22,10 +18,6 @@
         'matplotlib',
         'scanpy>=1.9',  # 'colorbar_loc' not available before 1.9
         'numpy',
-<<<<<<< HEAD
-=======
-        'scanpy',
->>>>>>> e2ea8e49
         'kneed',
         'fitter',
         'qnorm',
@@ -47,10 +39,6 @@
         'atac': atac,
         'interactive': interactive,
         'batch_correction': batch_correction,
-<<<<<<< HEAD
         'receptor-ligand': receptor_ligand
-=======
-        'receptor-ligand': receptor_ligand,
->>>>>>> e2ea8e49
     }
 )