from setuptools import setup
from setuptools import find_namespace_packages

# Module requirements
extras_require = {"converter": ['rpy2', 'anndata2ri'],
                  "atac": ['pysam', 'episcanpy', 'pyyaml', 'psutil', 'uropa', 'ipywidgets', 'sinto', 'pybedtools'],
                  "interactive": ['click'],
                  "batch_correction": ['bbknn', 'mnnpy', 'harmonypy', 'scanorama'],
                  "receptor_lignad": ['scikit-learn', 'igraph'],

                  # Diffexpr is currently restricted to a specific commit to avoid dependency issues with the latest version
                  "deseq2": ["rpy2", "diffexp @ git+https://github.com/wckdouglas/diffexpr.git@0bc0ba5e42712bfc2be17971aa838bcd7b27a785#egg=diffexp"]  # rpy2 must be installed before diffexpr
                  }

extras_require["all"] = list(dict.fromkeys([item for sublist in extras_require.values() for item in sublist]))  # flatten list of all requirements

setup(
    name='sc-toolbox',
    description='Custom modules for single cell analysis',
    license='MIT',
    packages=find_namespace_packages(),
    python_requires='>=3',
    install_requires=[
        'matplotlib',
        'scanpy>=1.9',  # 'colorbar_loc' not available before 1.9
        'numpy',
        'kneed',
        'fitter',
        'qnorm',
        'plotly',
        'scipy',
        'statsmodels',
        'tqdm',
        'pandas',
        'seaborn',
        'ipympl',
        'scrublet',
        'leidenalg',
        'louvain',
        'IPython',
        'openpyxl',
<<<<<<< HEAD
        'apybiomart',
        'requests'
=======
        'ratelimiter',
        'python-gitlab'
>>>>>>> fc67404d
    ],
    include_package_data=True,
    extras_require=extras_require
)<|MERGE_RESOLUTION|>--- conflicted
+++ resolved
@@ -39,13 +39,10 @@
         'louvain',
         'IPython',
         'openpyxl',
-<<<<<<< HEAD
         'apybiomart',
-        'requests'
-=======
+        'requests',
         'ratelimiter',
         'python-gitlab'
->>>>>>> fc67404d
     ],
     include_package_data=True,
     extras_require=extras_require
