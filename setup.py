--- conflicted
+++ resolved
@@ -14,11 +14,8 @@
 			'qnorm'
 		],
 		extras_require={
-<<<<<<< HEAD
-			'receptor-ligand': ['sklearn', 'igraph', 'cairocffi']  # cairocffi needed for cairo backend
-=======
+			'receptor-ligand': ['sklearn', 'igraph', 'cairocffi'],  # cairocffi needed for cairo backend
 			'converter': ['rpy2==3.4.5', 'anndata2ri'],
 			'bam': ['pysam']
->>>>>>> ad98bed0
 		}
 )