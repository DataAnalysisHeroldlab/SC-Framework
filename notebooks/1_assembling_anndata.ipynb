{
 "cells": [
  {
   "cell_type": "markdown",
   "id": "2cf01f69",
   "metadata": {},
   "source": [
    "# Assembling or loading anndata object\n",
    "<hr style=\"border:2px solid black\"> </hr>"
   ]
  },
  {
   "cell_type": "markdown",
   "id": "4d4d124c",
   "metadata": {},
   "source": [
    "<h1><center>⬐ Fill in input data here ⬎</center></h1>"
   ]
  },
  {
   "cell_type": "code",
   "execution_count": 1,
   "id": "6fd2a83b",
   "metadata": {},
   "outputs": [],
   "source": [
    "#####################DEFINING TEST NUMBER##############################\n",
    "test = \"Test1\"\n",
    "\n",
    "#####################DEFINING STRATEGY#################################\n",
    "from_h5ad = True #option 1\n",
    "assembling_10_velocity = False #option 2\n",
    "assembling_10_public = False #option 3\n",
    "convert_seurat = False #option 4\n",
    "\n",
    "###################### INPUT DATA ##############################\n",
    "\n",
    "#For option 1: The path to an existing .h5ad file\n",
    "h5ad_path = \"test_data/adata_rna.h5ad\"\n",
    "\n",
    "#For option 2: This is the directory where the quant folder from snakemake preprocessing is located\n",
    "path_solo_quant = \"/mnt/agnerds/loosolab_SC_RNA_framework/examples/assembling_10_velocity/quant/\"\n",
    "\n",
    "#For option 3: 10X assembling from public data\n",
    "path_public_10X = \"/mnt/agnerds/loosolab_SC_RNA_framework/examples/assembling_10_public/\"\n",
    "\n",
    "#For option 4: This is the path to the Seurat (.rds) file\n",
    "path_rds = \"/mnt/agnerds/loosolab_SC_RNA_framework/examples/convert_seurat/GSE135893_ILD_annotated_fullsize.rds\"\n",
    "\n",
    "######################OUTPUT PATH######################################\n",
    "path_out = \"/home/rstudio/pipeline_output/\" #The path where the folders results/Test* will be created to export your results\n",
    "#NOTE: Remember the leading \"/\""
   ]
  },
  {
   "cell_type": "markdown",
   "id": "c5bb0896",
   "metadata": {},
   "source": [
    "<hr style=\"border:2px solid black\"> </hr>"
   ]
  },
  {
   "cell_type": "markdown",
   "id": "3918c093",
   "metadata": {},
   "source": [
    "## Setup"
   ]
  },
  {
   "cell_type": "code",
   "execution_count": 2,
   "id": "70496f93",
   "metadata": {},
   "outputs": [],
   "source": [
    "#####################IMPORTING PACKAGES################################\n",
    "import os\n",
    "import scanpy as sc\n",
    "import sctoolbox\n",
    "import sctoolbox.utilities as utils\n",
    "import sctoolbox.checker as ch\n",
    "import sctoolbox.creators as cr\n",
    "import sctoolbox.assemblers as assembler\n",
    "import sctoolbox.file_converter as converter\n",
    "import sctoolbox.generalized_tree as gentree"
   ]
  },
  {
   "cell_type": "code",
   "execution_count": 3,
   "id": "bec7f236",
   "metadata": {},
   "outputs": [
    {
     "name": "stdout",
     "output_type": "stream",
     "text": [
      "Warning: run is None\n",
      "all directories existing\n"
     ]
    }
   ],
   "source": [
    "'''\n",
    "currently available paths:\n",
    "\n",
    "run (mandatory)\n",
    "processing_dir (mandatory)\n",
    "processed_run_dir\n",
    "assemble_dir\n",
    "assembled_anndata_dir\n",
    "assembled_anndata\n",
    "qc_dir\n",
    "norm_correction_dir\n",
    "clustering_dir\n",
    "annotation_dir\n",
    "'''\n",
    "\n",
    "# Init directory tree object\n",
    "tree = gentree.Tree()\n",
    "# Set processing_dir\n",
    "tree.processing_dir = path_out\n",
    "# Set run and build directories\n",
    "tree.run = test"
   ]
  },
  {
   "cell_type": "code",
   "execution_count": 3,
   "id": "77a34205",
   "metadata": {},
   "outputs": [],
   "source": [
    "#Creating directories to store the outputs and storing this information\n",
    "output_dir = os.path.join(path_out, \"results\", test)\n",
    "utils.create_dir(output_dir)\n",
    "\n",
    "ch.write_info_txt(path_value=output_dir)  # Printing the output dir detailed in the info.txt\n",
    "result_path = ch.fetch_info_txt()         # Loading the output path"
   ]
  },
  {
   "cell_type": "markdown",
   "id": "7ef8776e",
   "metadata": {},
   "source": [
    "---------"
   ]
  },
  {
   "cell_type": "markdown",
   "id": "f3a2d6fe",
   "metadata": {},
   "source": [
    "## Read in data"
   ]
  },
  {
   "cell_type": "markdown",
   "id": "872a9852",
   "metadata": {},
   "source": [
    "### Option 1: Read from h5ad"
   ]
  },
  {
   "cell_type": "code",
   "execution_count": 4,
   "id": "93b46ab3",
   "metadata": {},
   "outputs": [],
   "source": [
    "if from_h5ad:\n",
    "    \n",
    "    adata = sc.read_h5ad(h5ad_path)\n",
    "    \n",
    "    #Add information to the infoprocess\n",
    "    cr.build_infor(adata, \"Input_for_assembling\", h5ad_path)\n",
    "    cr.build_infor(adata, \"Strategy\", \"Read from h5ad\")"
   ]
  },
  {
   "cell_type": "markdown",
   "id": "ba401229",
   "metadata": {},
   "source": [
    "### Option 2: Assemble from preprocessing pipeline 'quant' folder"
   ]
  },
  {
   "cell_type": "code",
   "execution_count": 5,
   "id": "4fc89bbd",
   "metadata": {
    "ExecuteTime": {
     "end_time": "2022-07-14T14:24:00.956338Z",
     "start_time": "2022-07-14T14:18:09.294649Z"
    }
   },
   "outputs": [],
   "source": [
    "#Assembling an anndata object for velocity analysis\n",
    "if assembling_10_velocity == True:\n",
    "    \n",
    "    #Set up the information below\n",
    "    the_10X_yml = [    \n",
    "        \"sample1:condition:room_air\",\n",
    "        \"sample2:condition:smooke_exposure\",\n",
    "    ]\n",
    "\n",
    "    adata = assembler.from_quant(path_solo_quant, the_10X_yml)\n",
    "    display(adata)\n",
    "\n",
    "    #Add information to the infoprocess\n",
    "    cr.build_infor(adata, \"Input_for_assembling\", path_solo_quant)\n",
    "    cr.build_infor(adata, \"Strategy\", \"Assembling for velocity\")"
   ]
  },
  {
   "cell_type": "markdown",
   "id": "81cf3738",
   "metadata": {},
   "source": [
    "### Option 3: Assembling an anndata object from 10X public data (mtx, barcodes, genes)"
   ]
  },
  {
   "cell_type": "code",
   "execution_count": 6,
   "id": "e9453b2a",
   "metadata": {
    "ExecuteTime": {
     "end_time": "2022-07-14T14:24:00.973573Z",
     "start_time": "2022-07-14T14:24:00.961556Z"
    },
    "scrolled": true
   },
   "outputs": [],
   "source": [
    "#Assembling an anndata object from 10X public data\n",
    "#Set up the information bellow\n",
    "mtx = [\"path_mtx_file\"] #Path to matrix file(s)\n",
    "barcodes = [\"path_barcode_file\"] #Path to barcode file(s)\n",
    "genes = [\"path_genes_file\"] #Path to genes file(s)\n",
    "\n",
    "if assembling_10_public == True:\n",
    "    adata = assembler.from_mtx(mtx, barcodes, genes, **kwargs)\n",
    "    display(adata)\n",
    "\n",
    "    #Add information to the infoprocess\n",
    "    cr.build_infor(adata, \"Input_for_assembling\", path_public_10X)\n",
    "    cr.build_infor(adata, \"Strategy\", \"Assembling from public 10X data\")"
   ]
  },
  {
   "cell_type": "markdown",
   "id": "ffc8ce99",
   "metadata": {},
   "source": [
    "### Option 4: Convert from Seurat to anndata object"
   ]
  },
  {
   "cell_type": "code",
   "execution_count": 7,
   "id": "f4042d32",
   "metadata": {
    "ExecuteTime": {
     "end_time": "2022-07-14T14:24:01.012555Z",
     "start_time": "2022-07-14T14:24:00.975093Z"
    }
   },
   "outputs": [],
   "source": [
    "# Converting from Seurat to anndata object\n",
    "if convert_seurat == True:\n",
    "    adata = converter.convertToAdata(file=path_rds)\n",
    "\n",
    "    #Add information to the infoprocess\n",
    "    #Anndata, key and value for anndata.uns[\"infoprocess\"]\n",
    "    cr.build_infor(adata, \"Input_for_assembling\", path_rds)\n",
    "    cr.build_infor(adata, \"Strategy\", \"Assembling from RDS data\")"
   ]
  },
  {
   "cell_type": "markdown",
   "id": "13db317e",
   "metadata": {},
   "source": [
    "------------"
   ]
  },
  {
   "cell_type": "markdown",
   "id": "db1d2497",
   "metadata": {},
   "source": [
    "## Saving the loaded anndata object"
   ]
  },
  {
   "cell_type": "code",
   "execution_count": 8,
   "id": "64aecc20",
   "metadata": {},
   "outputs": [
    {
     "data": {
      "text/plain": [
       "AnnData object with n_obs × n_vars = 5000 × 26128\n",
       "    obs: 'orig.ident', 'chamber', 'donor', 'batch', 'sample', 'celltype'\n",
       "    uns: 'infoprocess', 'color_set'"
      ]
     },
     "metadata": {},
     "output_type": "display_data"
    }
   ],
   "source": [
    "#Overview of loaded adata\n",
    "display(adata)"
   ]
  },
  {
   "cell_type": "code",
   "execution_count": 9,
   "id": "5d79b618",
   "metadata": {
    "ExecuteTime": {
     "end_time": "2022-07-14T14:24:04.399052Z",
     "start_time": "2022-07-14T14:24:01.014829Z"
    }
   },
   "outputs": [],
   "source": [
    "#Saving the data\n",
    "cr.build_infor(adata, \"Test_number\", test)\n",
    "cr.build_infor(adata, \"Anndata_path\", result_path)\n",
    "\n",
    "adata_output = result_path + \"/anndata_1_\" + test +\".h5ad\"\n",
    "adata.write(filename=adata_output)"
   ]
  }
 ],
 "metadata": {
  "kernelspec": {
<<<<<<< HEAD
   "display_name": "Python 3 (ipykernel)",
   "language": "python",
   "name": "python3"
=======
   "display_name": "sctoolbox",
   "language": "python",
   "name": "sctoolbox"
>>>>>>> 5030b5c8
  },
  "language_info": {
   "codemirror_mode": {
    "name": "ipython",
    "version": 3
   },
   "file_extension": ".py",
   "mimetype": "text/x-python",
   "name": "python",
   "nbconvert_exporter": "python",
   "pygments_lexer": "ipython3",
<<<<<<< HEAD
   "version": "3.8.10"
=======
   "version": "3.10.6"
>>>>>>> 5030b5c8
  }
 },
 "nbformat": 4,
 "nbformat_minor": 5
}<|MERGE_RESOLUTION|>--- conflicted
+++ resolved
@@ -346,15 +346,9 @@
  ],
  "metadata": {
   "kernelspec": {
-<<<<<<< HEAD
-   "display_name": "Python 3 (ipykernel)",
-   "language": "python",
-   "name": "python3"
-=======
    "display_name": "sctoolbox",
    "language": "python",
    "name": "sctoolbox"
->>>>>>> 5030b5c8
   },
   "language_info": {
    "codemirror_mode": {
@@ -366,11 +360,7 @@
    "name": "python",
    "nbconvert_exporter": "python",
    "pygments_lexer": "ipython3",
-<<<<<<< HEAD
-   "version": "3.8.10"
-=======
    "version": "3.10.6"
->>>>>>> 5030b5c8
   }
  },
  "nbformat": 4,
