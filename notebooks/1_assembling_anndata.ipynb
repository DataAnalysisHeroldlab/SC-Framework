--- conflicted
+++ resolved
@@ -306,23 +306,7 @@
    "execution_count": null,
    "id": "64aecc20",
    "metadata": {},
-<<<<<<< HEAD
-   "outputs": [
-    {
-     "data": {
-      "text/plain": [
-       "AnnData object with n_obs × n_vars = 5000 × 26128\n",
-       "    obs: 'orig.ident', 'chamber', 'donor', 'batch', 'sample', 'celltype'\n",
-       "    uns: 'infoprocess', 'color_set'"
-      ]
-     },
-     "metadata": {},
-     "output_type": "display_data"
-    }
-   ],
-=======
-   "outputs": [],
->>>>>>> e2ea8e49
+   "outputs": [],
    "source": [
     "#Overview of loaded adata\n",
     "display(adata)"
@@ -375,11 +359,7 @@
    "name": "python",
    "nbconvert_exporter": "python",
    "pygments_lexer": "ipython3",
-<<<<<<< HEAD
-   "version": "3.10.6"
-=======
    "version": "3.10.8"
->>>>>>> e2ea8e49
   }
  },
  "nbformat": 4,
