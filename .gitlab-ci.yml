--- conflicted
+++ resolved
@@ -136,14 +136,9 @@
     - bash scripts/run_notebooks.sh
   rules:
     - if: $CI_MERGE_REQUEST_TARGET_BRANCH_NAME == "main" # only on MR to main
-<<<<<<< HEAD
-      when: always
-    - when: manual  # for all other pushes, you can manually trigger the notebooks
-=======
       when: manual  # manual trigger but not allowed to fail
     - if: $CI_MERGE_REQUEST_TARGET_BRANCH_NAME != "main" # for all other pushes, you can manually trigger the notebooks
       when: manual
->>>>>>> 667264f6
       allow_failure: True  # the manual rule is allowed to fail
 
 
