--- conflicted
+++ resolved
@@ -756,12 +756,9 @@
    "nbconvert_exporter": "python",
    "pygments_lexer": "ipython3",
    "version": "3.11.9"
-<<<<<<< HEAD
-=======
   },
   "sc_framework": {
    "version": "0.9.0b"
->>>>>>> b0fda04c
   }
  },
  "nbformat": 4,
