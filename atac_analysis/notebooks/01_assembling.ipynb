{
 "cells": [
  {
   "cell_type": "code",
   "execution_count": null,
   "id": "d397d25e",
   "metadata": {
    "editable": false,
    "hide_input": true,
    "init_cell": true
   },
   "outputs": [],
   "source": [
    "from sctoolbox.utils.jupyter import bgcolor, _compare_version\n",
    "\n",
    "nb_name = \"01_assembling.ipynb\"\n",
    "\n",
    "_compare_version(nb_name)"
   ]
  },
  {
   "cell_type": "markdown",
   "id": "88a120f5",
   "metadata": {},
   "source": [
    "# 01 - Assembling or loading anndata object\n",
    "<hr style=\"border:2px solid black\"> </hr>"
   ]
  },
  {
   "cell_type": "markdown",
   "id": "682e1a86",
   "metadata": {},
   "source": [
    "## 1 - Description\n",
    "This notebook is dedicated to loading or creating an anndata object suitable for the subsequent analysis pipeline and optionally adding quality control-related metrics. The anndata object is prepared and finally stored as a `.h5ad` file. Based on the available data files there are multiple options to create the anndata object. To satisfy all and especially ATAC-related functionalities indexes are prepared to hold barcodes and feature coordinates.\n",
    "\n",
    "### 1.1 Sources to create the anndata object:\n",
    "1. **`.h5ad` file:**  \n",
    "   Choose this option if you have a `.h5ad` file. The file could be provided by a preprocessing pipeline, a public dataset or a preceding analysis.\n",
    "\n",
    "2. **Convert from R object:**  \n",
    "   This option should be used if the data was processed using R. This can either be a `.rds` or `.robj` file.\n",
    "   \n",
    "3. **.mtx, barcode.tsv, [regions.tsv]**  \n",
    "    Choose this option if you have the expression matrix in `.mtx` format, a file containing the barcodes (`*_barcodes.tsv`) and an optional file containing the regions (`*_regions.tsv`). Use this option for cases with the aforementioned three files available e.g. from a public dataset.\n",
    "\n",
    "### 2.2 ATAC specific quality control metrics\n",
    "1. **Nucleosome signal score:**  \n",
    "   This ATAC specific quality control metric scores the fragment length distribution pattern of individual cells. This step utilizes PEAKQC for the score calculation. Choose if this score should be calculated and provide a file containing the fragments of the features. As input a bamfile with the raw reads or a bedfile containing fragments are suitable.\n",
    "\n",
    "2. **Overlap with defined regions:**  \n",
    "   Check for overlaps of the fragments with regions defined in a `.gtf` file. This could be promoters or transcription start sites. Choose if the overlap should be performed and provide the file holding the desired regions.\n"
   ]
  },
  {
   "cell_type": "markdown",
   "id": "e57e5449",
   "metadata": {},
   "source": [
    "___________"
   ]
  },
  {
   "cell_type": "markdown",
   "id": "db480a4c",
   "metadata": {},
   "source": [
    "## 2 - Setup"
   ]
  },
  {
   "cell_type": "code",
   "execution_count": null,
   "id": "c4665377",
   "metadata": {
    "editable": false
   },
   "outputs": [],
   "source": [
    "# sctoolbox modules \n",
    "import peakqc.fld_scoring as fld\n",
    "import sctoolbox\n",
    "import sctoolbox.tools as tools\n",
    "import sctoolbox.utils as utils\n",
    "\n",
    "sctoolbox.settings.settings_from_config(\"config.yaml\", key=\"01\")"
   ]
  },
  {
   "cell_type": "markdown",
   "id": "620ea886",
   "metadata": {},
   "source": [
    "___"
   ]
  },
  {
   "cell_type": "markdown",
   "id": "416ff23b",
   "metadata": {},
   "source": [
    "## 3 - Read in data\n",
    "<hr style=\"border:2px solid black\"> </hr>"
   ]
  },
  {
   "cell_type": "markdown",
   "id": "c9e8b8fd",
   "metadata": {
    "pycharm": {
     "name": "#%% md\n"
    }
   },
   "source": [
    "<h1><center>⬐ Fill in input data here ⬎</center></h1>"
   ]
  },
  {
   "cell_type": "code",
   "execution_count": null,
   "id": "6d72e82d",
   "metadata": {
    "init_cell": true
   },
   "outputs": [],
   "source": [
    "%bgcolor PowderBlue\n",
    "\n",
    "# Choose one option\n",
    "\n",
    "# For option 1: The path to an existing .h5ad file\n",
    "path_h5ad = \"test_data/scatac_pbmc.h5ad\"\n",
    "\n",
    "# For option 2: This is the path to the Seurat (.rds, .robj) file\n",
    "path_rds = \"\"\n",
    "\n",
    "# For option 3: Directory containing .mtx, barcodes.tsv and optionally regions.tsv\n",
    "path_mtx = \"\""
   ]
  },
  {
   "cell_type": "markdown",
   "id": "afaba61b",
   "metadata": {},
   "source": [
    "----------------"
   ]
  },
  {
   "cell_type": "code",
   "execution_count": null,
   "id": "fc97707c",
   "metadata": {
    "editable": false
   },
   "outputs": [],
   "source": [
    "if sum(map(lambda x: x != \"\", [path_h5ad, path_rds])) != 1:\n",
    "    del path_h5ad, path_mtx, path_rds\n",
    "    raise ValueError(\"Please set only one of the above variables. Adjust the cell above and re-run.\")"
   ]
  },
  {
   "cell_type": "markdown",
   "id": "90b22b3c",
   "metadata": {},
   "source": [
    "### 3.1 - Option 1: Read from h5ad"
   ]
  },
  {
   "cell_type": "code",
   "execution_count": null,
   "id": "330cc1bd",
   "metadata": {
    "editable": false
   },
   "outputs": [],
   "source": [
    "if path_h5ad:\n",
    "    adata = utils.adata.load_h5ad(path_h5ad)"
   ]
  },
  {
   "cell_type": "markdown",
   "id": "96fc960b",
   "metadata": {},
   "source": [
    "___"
   ]
  },
  {
   "cell_type": "markdown",
   "id": "ee96d117",
   "metadata": {},
   "source": [
    "### 3.2 - Option 2: Convert from Seurat to anndata object"
   ]
  },
  {
   "cell_type": "code",
   "execution_count": null,
   "id": "be6e671d",
   "metadata": {
    "editable": false
   },
   "outputs": [],
   "source": [
    "# Converting from Seurat to anndata object\n",
    "if path_rds:\n",
    "    adata = utils.assembler.convertToAdata(file=path_rds)"
   ]
  },
  {
   "cell_type": "markdown",
   "id": "62d76ebe",
   "metadata": {},
   "source": [
    "____"
   ]
  },
  {
   "cell_type": "markdown",
   "id": "743fb6d2",
   "metadata": {},
   "source": [
    "### 3.3 - Option 3: .mtx, barcode.tsv, [regions.tsv]"
   ]
  },
  {
   "cell_type": "code",
   "execution_count": null,
   "id": "f2cbfd0d",
   "metadata": {
    "init_cell": true
   },
   "outputs": [],
   "source": [
    "%bgcolor PowderBlue\n",
    "\n",
    "# adjust in case of different naming schemes for any of the input files\n",
    "\n",
    "mtx = '*matrix.mtx*'  # pattern for the file that contains counts\n",
    "barcodes = '*barcodes.tsv*'  # pattern for the file that contains barcode information\n",
    "variables = '*regions.tsv*'  # pattern for the optional file that contains variable information"
   ]
  },
  {
   "cell_type": "code",
   "execution_count": null,
   "id": "2d0ff93c",
   "metadata": {
    "editable": false
   },
   "outputs": [],
   "source": [
    "if path_mtx:\n",
    "    adata = utils.assembler.from_mtx(path_mtx, mtx=mtx, barcodes=barcodes, variables=variables, var_error=False)"
   ]
  },
  {
   "cell_type": "markdown",
   "id": "7df82e5b",
   "metadata": {},
   "source": [
    "____"
   ]
  },
  {
   "cell_type": "markdown",
   "id": "9a4ecec1",
   "metadata": {},
   "source": [
    "## 4 - Prepare anndata\n",
    "<hr style=\"border:2px solid black\"> </hr>\n",
    "Rename or remove `.obs` and `.var` columns as needed and format their indices. After this step the index of `.var` holds the feature coordinates and `.obs` the cell barcodes."
   ]
  },
  {
   "cell_type": "code",
   "execution_count": null,
   "id": "ff210946",
   "metadata": {
    "editable": false
   },
   "outputs": [],
   "source": [
    "import pandas as pd\n",
    "\n",
    "with pd.option_context('display.max_rows', 5,'display.max_columns', None):\n",
    "    display(adata.obs)\n",
    "    display(adata.var)"
   ]
  },
  {
   "cell_type": "markdown",
   "id": "d2759a09",
   "metadata": {},
   "source": [
    "<h1><center>⬐ Fill in input data here ⬎</center></h1>"
   ]
  },
  {
   "cell_type": "code",
   "execution_count": null,
   "id": "cc06e2ee",
   "metadata": {
    "init_cell": true
   },
   "outputs": [],
   "source": [
    "%bgcolor PowderBlue\n",
    "\n",
    "## 1. Modify existing columns\n",
    "\n",
    "# .obs column names that should be deleted\n",
    "drop_obs = []\n",
    "\n",
    "# .obs column names that should be changed. E.g. \"old_name\": \"New Name\"\n",
    "rename_obs = {}\n",
    "\n",
    "# .var column names that should be deleted\n",
    "drop_var = []\n",
    "\n",
    "# .var column names that should be changed. E.g. \"old_name\": \"New Name\"\n",
    "rename_var = {}\n",
    "\n",
    "\n",
    "## 2. ATAC specific anndata properties\n",
    "# The following settings are used to format the index and coordinate columns \n",
    "\n",
    "# Column name(s) of adata.var containing peak location data.\n",
    "# Either a single column (str) or a list of three columns (['chr', 'start', 'end']).\n",
    "coordinate_cols = ['chr', 'start', 'end']\n",
    "\n",
    "# when formatting the index, should the prefix be removed\n",
    "remove_var_index_prefix = True\n",
    "\n",
    "# provide a name to save the original index, if None it will be overwritten\n",
    "keep_original_index = None\n",
    "\n",
    "# regex to format the index\n",
    "coordinate_regex = r\"chr[0-9XYM]+[\\_\\:\\-]+[0-9]+[\\_\\:\\-]+[0-9]+\""
   ]
  },
  {
   "cell_type": "markdown",
   "id": "fbf6c915",
   "metadata": {},
   "source": [
    "_________"
   ]
  },
  {
   "cell_type": "markdown",
   "id": "b6cadaf4",
   "metadata": {},
   "source": [
    "### 4.1 - Rename and delete columns "
   ]
  },
  {
   "cell_type": "code",
   "execution_count": null,
   "id": "823e88a4",
   "metadata": {
    "editable": false
   },
   "outputs": [],
   "source": [
    "# change obs\n",
    "obs = adata.obs.copy()\n",
    "\n",
    "obs.drop(columns=drop_obs, inplace=True)\n",
    "obs.rename(columns=rename_obs, errors='raise', inplace=True)\n",
    "\n",
    "# change var\n",
    "var = adata.var.copy()\n",
    "\n",
    "var.drop(columns=drop_var, inplace=True)\n",
    "var.rename(columns=rename_var, errors='raise', inplace=True)\n",
    "\n",
    "# apply changes to adata\n",
    "adata.obs = obs\n",
    "adata.var = var"
   ]
  },
  {
   "cell_type": "markdown",
   "id": "7b82e1ed",
   "metadata": {},
   "source": [
    "___"
   ]
  },
  {
   "cell_type": "markdown",
   "id": "e4072a64",
   "metadata": {},
   "source": [
    "### 4.2 - Format anndata indices"
   ]
  },
  {
   "cell_type": "code",
   "execution_count": null,
   "id": "addc7586",
   "metadata": {
    "editable": false
   },
   "outputs": [],
   "source": [
    "adata = utils.assemblers.prepare_atac_anndata(adata,\n",
    "                                              coordinate_cols=coordinate_cols\n",
    "                                              h5ad_path=path_h5ad,\n",
    "                                              remove_var_index_prefix=remove_var_index_prefix,\n",
    "                                              keep_original_index=keep_original_index,\n",
    "                                              coordinate_regex=coordinate_regex)"
   ]
  },
  {
   "cell_type": "markdown",
   "id": "7dadb1da",
   "metadata": {},
   "source": [
    "________"
   ]
  },
  {
   "cell_type": "markdown",
   "id": "e1ece1e2",
   "metadata": {},
   "source": [
    "## 5 - Add ATAC specific metrices\n",
    "<hr style=\"border:2px solid black\"> </hr>\n",
    "Add ATAC specific QC-metrics to the `.obs` table."
   ]
  },
  {
   "cell_type": "markdown",
   "id": "95a9afdf",
   "metadata": {},
   "source": [
    "<h1><center>⬐ Fill in input data here ⬎</center></h1>"
   ]
  },
  {
   "cell_type": "code",
   "execution_count": null,
   "id": "00720186",
   "metadata": {
    "init_cell": true
   },
   "outputs": [],
   "source": [
    "%bgcolor PowderBlue\n",
    "\n",
    "## 1. Source of fragments\n",
    "\n",
    "# Either provide a bamfile or a bedfile containing fragments\n",
    "fragments_file = 'test_data/scatac_pbmc_fragments.bed'\n",
    "\n",
    "# If a bamfile was provided, which column contains the barcode information\n",
    "barcode_tag = 'CB'\n",
    "\n",
    "## 2. Choose actions to be done\n",
    "\n",
    "# 2.1 calculate fragment length distribution score\n",
    "calculate_fld_score = True\n",
    "\n",
    "# 2.2 calculate overlap between fragments and regions\n",
    "calculate_overlap = True\n",
    "\n",
    "# Additional settings for the overlap\n",
    "region_name = 'promoters'\n",
    "regions_file = 'test_data/homo_sapiens.104.promoters2000.gtf'\n",
    "genes_gtf = 'test_data/homo_sapiens.104.genes.gtf'\n",
    "\n",
    "# Number of threads available\n",
    "threads = 8"
   ]
  },
  {
   "cell_type": "markdown",
   "id": "f9ea7100",
   "metadata": {},
   "source": [
    "---------"
   ]
  },
  {
   "cell_type": "markdown",
   "id": "3611bba7",
   "metadata": {},
   "source": [
    "### 5.1 - Check barcode tag \n",
    "If a bamfile is provided this checks if the barcodes are available in the anndata object"
   ]
  },
  {
   "cell_type": "code",
   "execution_count": null,
   "id": "621ae737",
   "metadata": {
    "editable": false
   },
   "outputs": [],
   "source": [
    "use_bam = fragments_file.endswith(\"bam\")\n",
    "if use_bam:\n",
    "    tools.bam.check_barcode_tag(adata, fragments_file, barcode_tag)"
   ]
  },
  {
   "cell_type": "markdown",
   "id": "bbd1316c",
   "metadata": {},
   "source": [
    "____"
   ]
  },
  {
   "cell_type": "markdown",
   "id": "179aa69b",
   "metadata": {},
   "source": [
    "### 5.2 - Score fragment length distributions"
   ]
  },
  {
   "cell_type": "code",
   "execution_count": null,
   "id": "10909efd",
   "metadata": {
    "editable": false
   },
   "outputs": [],
   "source": [
    "if calculate_fld_score:\n",
    "\n",
    "    fld.add_fld_metrics(adata=adata,\n",
    "                        fragments=fragments_file,\n",
    "                        barcode_col=None,\n",
    "                        barcode_tag=barcode_tag,\n",
    "                        chunk_size_bam=1000000,\n",
    "                        regions=None,\n",
    "                        peaks_thr=10,\n",
    "                        wavelength=150,\n",
    "                        sigma=0.4,\n",
    "                        plot=False,\n",
    "                        save_density=None,\n",
    "                        save_overview=None,\n",
    "                        sample=0)\n",
    "\n",
    "    adata.obs"
   ]
  },
  {
   "cell_type": "markdown",
   "id": "ce3d362e",
   "metadata": {},
   "source": [
    "_____"
   ]
  },
  {
   "cell_type": "markdown",
   "id": "d52e715e",
   "metadata": {},
   "source": [
    "### 5.3 - Calculate an overlap"
   ]
  },
  {
   "cell_type": "code",
   "execution_count": null,
   "id": "f47c42db",
   "metadata": {
    "editable": false
   },
   "outputs": [],
   "source": [
    "if calculate_overlap:\n",
    "\n",
    "    if use_bam:\n",
    "        tools.calc_overlap_fc.fc_fragments_in_regions(\n",
    "            adata=adata,\n",
    "            regions_file=regions_file,\n",
    "            bam_file=fragments_file,\n",
    "            cb_col=None,\n",
    "            cb_tag=barcode_tag,\n",
    "            regions_name=region_name,\n",
    "            threads=threads,\n",
    "            temp_dir=None\n",
    "        )\n",
    "\n",
    "    else:\n",
    "        tools.calc_overlap_fc.fc_fragments_in_regions(\n",
    "            regions_file=regions_file,\n",
    "            adata=adata,\n",
    "            fragments_file=fragments_file,\n",
    "            cb_col=None,\n",
    "            regions_name=region_name,\n",
    "            threads=threads,\n",
    "            temp_dir=None\n",
    "        )\n",
    "\n",
    "    adata.obs"
   ]
  },
  {
   "cell_type": "markdown",
   "id": "1a7b4dff",
   "metadata": {},
   "source": [
    "--------"
   ]
  },
  {
   "cell_type": "markdown",
   "id": "8da0faef",
   "metadata": {},
   "source": [
    "### 5.4 - Calculate fraction of reads in peaks (FRiP Score)"
   ]
  },
  {
   "cell_type": "code",
   "execution_count": null,
   "id": "0e27e5ee",
   "metadata": {
    "editable": false
   },
   "outputs": [],
   "source": [
    "adata, total_frip = tools.frip.calc_frip_scores(adata, \n",
    "                                                fragments_file, \n",
    "                                                temp_dir='')\n",
    "adata.obs"
   ]
  },
  {
   "cell_type": "markdown",
   "id": "268f9c69",
   "metadata": {},
   "source": [
    "----------"
   ]
  },
  {
   "cell_type": "markdown",
   "id": "49a16711",
   "metadata": {},
   "source": [
    "### 5.5 - Calculate transcription start site enrichment (TSSe)"
   ]
  },
  {
   "cell_type": "code",
   "execution_count": null,
   "id": "153421c2",
   "metadata": {
    "editable": false
   },
   "outputs": [],
   "source": [
    "adata, tSSe_df = tools.tsse.add_tsse_score(adata,\n",
    "                                           fragments=fragments_file,\n",
    "                                           gtf=genes_gtf,\n",
    "                                           negativ_shift=2000,\n",
    "                                           positiv_shift=2000,\n",
    "                                           edge_size_total=100,\n",
    "                                           edge_size_per_base=50,\n",
    "                                           min_bias=1.0,\n",
    "                                           keep_tmp=False,\n",
    "                                           temp_dir=\"\",\n",
    "                                           plot=True,\n",
    "                                           return_aggs=True)"
   ]
  },
  {
   "cell_type": "code",
   "execution_count": null,
   "id": "0c4ebdf2",
   "metadata": {
    "editable": false
   },
   "outputs": [],
   "source": [
    "adata.obs"
   ]
  },
  {
   "cell_type": "markdown",
   "id": "aae94f08",
   "metadata": {},
   "source": [
    "________"
   ]
  },
  {
   "cell_type": "markdown",
   "id": "28f21370",
   "metadata": {},
   "source": [
    "## 6 - Saving the anndata object"
   ]
  },
  {
   "cell_type": "code",
   "execution_count": null,
   "id": "07246f8d",
   "metadata": {
    "editable": false
   },
   "outputs": [],
   "source": [
    "# Overview of loaded adata\n",
    "display(adata)"
   ]
  },
  {
   "cell_type": "code",
   "execution_count": null,
   "id": "6d1ee030",
   "metadata": {
    "editable": false
   },
   "outputs": [],
   "source": [
    "# Saving the data\n",
    "adata_output = \"anndata_1.h5ad\"\n",
    "utils.adata.save_h5ad(adata, adata_output)"
   ]
  },
  {
   "cell_type": "code",
   "execution_count": null,
   "id": "09b955ce",
   "metadata": {
    "editable": false
   },
   "outputs": [],
   "source": [
    "sctoolbox.settings.close_logfile()"
   ]
  },
  {
   "cell_type": "code",
   "execution_count": null,
   "id": "3f9af581",
   "metadata": {},
   "outputs": [],
   "source": []
  }
 ],
 "metadata": {
  "kernelspec": {
   "display_name": "sctoolbox",
   "language": "python",
   "name": "sctoolbox"
  },
  "language_info": {
   "codemirror_mode": {
    "name": "ipython",
    "version": 3
   },
   "file_extension": ".py",
   "mimetype": "text/x-python",
   "name": "python",
   "nbconvert_exporter": "python",
   "pygments_lexer": "ipython3",
<<<<<<< HEAD
   "version": "3.11.9"
=======
   "version": "3.10.14"
>>>>>>> eacf9b7e
  },
  "sc_framework": {
   "version": "0.9.0b"
  }
 },
 "nbformat": 4,
 "nbformat_minor": 5
}<|MERGE_RESOLUTION|>--- conflicted
+++ resolved
@@ -771,14 +771,7 @@
    "name": "python",
    "nbconvert_exporter": "python",
    "pygments_lexer": "ipython3",
-<<<<<<< HEAD
-   "version": "3.11.9"
-=======
    "version": "3.10.14"
->>>>>>> eacf9b7e
-  },
-  "sc_framework": {
-   "version": "0.9.0b"
   }
  },
  "nbformat": 4,
