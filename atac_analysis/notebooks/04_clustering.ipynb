--- conflicted
+++ resolved
@@ -5,10 +5,7 @@
    "execution_count": null,
    "id": "e82954e4",
    "metadata": {
-<<<<<<< HEAD
-=======
     "editable": false,
->>>>>>> addc2448
     "hide_input": true,
     "init_cell": true
    },
@@ -43,8 +40,6 @@
     "### 1.2 Clustering\n",
     "Single cell clustering is used to group individual cells into clusters based on similarities in their gene expression. The clustering allows to identify distinct cell types and characterize cellular heterogeneity within a population.\n",
     "The sctoolbox supports the [leiden](https://www.nature.com/articles/s41598-019-41695-z) and the [louvain](https://iopscience.iop.org/article/10.1088/1742-5468/2008/10/P10008) clustering methods, with the leiden clustering algorithm being newer and recommended to use."
-<<<<<<< HEAD
-=======
    ]
   },
   {
@@ -82,16 +77,11 @@
     "sctoolbox.settings.settings_from_config(\"config.yaml\", key=\"04\")\n",
     "\n",
     "sc.set_figure_params(vector_friendly=True, dpi_save=600, scanpy=False)"
->>>>>>> addc2448
-   ]
-  },
-  {
-   "cell_type": "markdown",
-<<<<<<< HEAD
-   "id": "3bd5aae2",
-=======
+   ]
+  },
+  {
+   "cell_type": "markdown",
    "id": "472e8157",
->>>>>>> addc2448
    "metadata": {},
    "source": [
     "__________"
@@ -99,39 +89,15 @@
   },
   {
    "cell_type": "markdown",
-<<<<<<< HEAD
-   "id": "84f514fe",
-   "metadata": {},
-   "source": [
-    "## 2 - Setup"
-=======
    "id": "db8dc437",
    "metadata": {},
    "source": [
     "## 3 - Load anndata"
->>>>>>> addc2448
-   ]
-  },
-  {
-   "cell_type": "code",
-   "execution_count": null,
-<<<<<<< HEAD
-   "id": "f81ad691",
-   "metadata": {
-    "editable": false,
-    "run_control": {
-     "marked": false
-    }
-   },
-   "outputs": [],
-   "source": [
-    "import sctoolbox\n",
-    "import sctoolbox.tools as tools\n",
-    "import sctoolbox.plotting as pl\n",
-    "import sctoolbox.utils as utils\n",
-    "import scanpy as sc\n",
-    "import pandas as pd\n",
-=======
+   ]
+  },
+  {
+   "cell_type": "code",
+   "execution_count": null,
    "id": "e783d8d4",
    "metadata": {
     "editable": false
@@ -139,7 +105,6 @@
    "outputs": [],
    "source": [
     "adata = utils.adata.load_h5ad(\"anndata_3.h5ad\")\n",
->>>>>>> addc2448
     "\n",
     "with pd.option_context(\"display.max.rows\", 5, \"display.max.columns\", None):\n",
     "    display(adata)\n",
@@ -157,54 +122,23 @@
   },
   {
    "cell_type": "markdown",
-<<<<<<< HEAD
-   "id": "472e8157",
-   "metadata": {},
-   "source": [
-    "__________"
-=======
    "id": "444353d8",
    "metadata": {},
    "source": [
     "## 4 - General input"
->>>>>>> addc2448
-   ]
-  },
-  {
-   "cell_type": "markdown",
-<<<<<<< HEAD
-   "id": "db8dc437",
-   "metadata": {},
-   "source": [
-    "## 3 - Load anndata"
-=======
+   ]
+  },
+  {
+   "cell_type": "markdown",
    "id": "3c3b2bb6",
    "metadata": {},
    "source": [
     "<h1><center>⬐ Fill in input data here ⬎</center></h1>"
->>>>>>> addc2448
-   ]
-  },
-  {
-   "cell_type": "code",
-   "execution_count": null,
-<<<<<<< HEAD
-   "id": "e783d8d4",
-   "metadata": {
-    "editable": false,
-    "run_control": {
-     "marked": false
-    }
-   },
-   "outputs": [],
-   "source": [
-    "adata = utils.load_h5ad(\"anndata_3.h5ad\")\n",
-    "\n",
-    "with pd.option_context(\"display.max.rows\", 5, \"display.max.columns\", None):\n",
-    "    display(adata)\n",
-    "    display(adata.obs)\n",
-    "    display(adata.var)"
-=======
+   ]
+  },
+  {
+   "cell_type": "code",
+   "execution_count": null,
    "id": "88c3aa60",
    "metadata": {
     "init_cell": true
@@ -243,107 +177,23 @@
    "metadata": {},
    "source": [
     "_______"
->>>>>>> addc2448
-   ]
-  },
-  {
-   "cell_type": "markdown",
-<<<<<<< HEAD
-   "id": "81e6e47d",
-   "metadata": {},
-   "source": [
-    "_______"
-=======
+   ]
+  },
+  {
+   "cell_type": "markdown",
    "id": "98c7e0f5",
    "metadata": {},
    "source": [
     "## 5 - Calculate UMAP/TSNE and find best setting"
->>>>>>> addc2448
-   ]
-  },
-  {
-   "cell_type": "markdown",
-<<<<<<< HEAD
-   "id": "444353d8",
-   "metadata": {},
-   "source": [
-    "## 4 - General input"
-   ]
-  },
-  {
-   "cell_type": "markdown",
-   "id": "3c3b2bb6",
-   "metadata": {},
-   "source": [
-    "<h1><center>⬐ Fill in input data here ⬎</center></h1>"
-=======
+   ]
+  },
+  {
+   "cell_type": "markdown",
    "id": "df9fbca9",
    "metadata": {},
    "source": [
     "- NOTE: min_dist: distances between points to make the plot looks more 'clustered'\n",
     "- NOTE: spread: The effective scale of embedded points value be de default is 1"
->>>>>>> addc2448
-   ]
-  },
-  {
-   "cell_type": "code",
-   "execution_count": null,
-<<<<<<< HEAD
-   "id": "88c3aa60",
-   "metadata": {
-    "init_cell": true
-   },
-   "outputs": [],
-   "source": [
-    "%bgcolor PowderBlue\n",
-    "\n",
-    "#Column to show in UMAPs\n",
-    "condition_column = 'sample'\n",
-    "\n",
-    "#Number of threads to use for multiprocessing\n",
-    "threads = 4\n",
-    "\n",
-    "# Search embedding parameters (or set parameters later)\n",
-    "embedding = \"umap\"   #umap or tsne\n",
-    "search_parameters = True\n",
-    "\n",
-    "dist_range = (0.1, 0.3, 0.1) # Set min_dist range for umap\n",
-    "spread_range = (1.0, 2.0, 0.5) # Set spread range for umap\n",
-    "n_components = 2 # Number of components for umap\n",
-    "perplexity_range = (30, 60, 10)        # perplexity range for tsne\n",
-    "learning_rate_range = (600, 1000, 200)   # learning_rate for tsne\n",
-    "\n",
-    "# Search different clustering resolutions\n",
-    "search_clustering_parameters = True\n",
-    "clustering_method = \"leiden\" #leiden/louvain\n",
-    "\n",
-    "# Annotate regions to genes\n",
-    "GTF_PATH = \"test_data/hg38_genes.gtf\" # genes gtf file"
-   ]
-  },
-  {
-   "cell_type": "markdown",
-   "id": "a0211adc",
-   "metadata": {},
-   "source": [
-    "_______"
-   ]
-  },
-  {
-   "cell_type": "markdown",
-   "id": "98c7e0f5",
-   "metadata": {},
-   "source": [
-    "## 5 - Calculate UMAP/TSNE and find best setting"
-   ]
-  },
-  {
-   "cell_type": "markdown",
-   "id": "df9fbca9",
-   "metadata": {},
-   "source": [
-    "- NOTE: min_dist: distances between points to make the plot looks more 'clustered'\n",
-    "- NOTE: spread: The effective scale of embedded points value be de default is 1"
    ]
   },
   {
@@ -351,36 +201,12 @@
    "execution_count": null,
    "id": "0d6a06d8",
    "metadata": {
-    "editable": false,
-    "run_control": {
-     "marked": false
-    }
-=======
-   "id": "0d6a06d8",
-   "metadata": {
-    "editable": false
->>>>>>> addc2448
+    "editable": false
    },
    "outputs": [],
    "source": [
     "if search_parameters:\n",
     "    if embedding == \"umap\":\n",
-<<<<<<< HEAD
-    "        pl.search_umap_parameters(adata, \n",
-    "                                  min_dist_range=dist_range,\n",
-    "                                  spread_range=spread_range,\n",
-    "                                  color=condition_column,\n",
-    "                                  n_components=n_components,\n",
-    "                                  threads=threads,\n",
-    "                                  save=\"UMAP_parameter_search.pdf\")\n",
-    "    elif embedding == \"tsne\":\n",
-    "        pl.search_tsne_parameters(adata, \n",
-    "                                  perplexity_range=perplexity_range,\n",
-    "                                  learning_rate_range=learning_rate_range,\n",
-    "                                  color=condition_column,\n",
-    "                                  threads=threads,\n",
-    "                                  save=\"TSNE_parameter_search.pdf\")"
-=======
     "        pl.embedding.search_umap_parameters(\n",
     "            adata, \n",
     "            min_dist_range=dist_range,\n",
@@ -407,15 +233,6 @@
    "metadata": {},
    "source": [
     "<h1><center>⬐ Fill in input data here ⬎</center></h1>"
->>>>>>> addc2448
-   ]
-  },
-  {
-   "cell_type": "markdown",
-   "id": "0b357c27",
-   "metadata": {},
-   "source": [
-    "<h1><center>⬐ Fill in input data here ⬎</center></h1>"
    ]
   },
   {
@@ -451,14 +268,7 @@
    "execution_count": null,
    "id": "c23fcea2",
    "metadata": {
-<<<<<<< HEAD
-    "editable": false,
-    "run_control": {
-     "marked": false
-    }
-=======
-    "editable": false
->>>>>>> addc2448
+    "editable": false
    },
    "outputs": [],
    "source": [
@@ -492,14 +302,7 @@
    "execution_count": null,
    "id": "9bb31817",
    "metadata": {
-<<<<<<< HEAD
-    "editable": false,
-    "run_control": {
-     "marked": false
-    }
-=======
-    "editable": false
->>>>>>> addc2448
+    "editable": false
    },
    "outputs": [],
    "source": [
@@ -544,13 +347,8 @@
    "id": "6f8ae909",
    "metadata": {},
    "source": [
-<<<<<<< HEAD
-    "### 6.1 - Reclustering\n",
-    "Here you can use the `tools.recluster` function to iteratively adjust clustering"
-=======
     "### 6.1 - Revise clustering (optional)\n",
     "Here you can use the `tools.clustering.recluster` function to iteratively adjust clustering. The two cells below are provided as a template for either *joining* clusters (first cell) or *splitting* clusters (second cell) __copy the cells as needed__. Fill in the list at the top of the respective cell to activate *joining* or *splitting*."
->>>>>>> addc2448
    ]
   },
   {
@@ -568,15 +366,6 @@
     "combine = [] # add cluster names\n",
     "\n",
     "if combine:\n",
-<<<<<<< HEAD
-    "    tools.recluster(adata=adata,\n",
-    "                    column=clustering_column,\n",
-    "                    clusters=combine,\n",
-    "                    task=\"join\",\n",
-    "                    embedding=embedding,\n",
-    "                    key_added=\"recluster\"\n",
-    "                   )\n",
-=======
     "    tools.clustering.recluster(\n",
     "        adata=adata,\n",
     "        column=clustering_column,\n",
@@ -585,7 +374,6 @@
     "        embedding=embedding,\n",
     "        key_added=\"recluster\"\n",
     "    )\n",
->>>>>>> addc2448
     "\n",
     "    clustering_column = \"recluster\""
    ]
@@ -606,17 +394,6 @@
     "resolution=0.15 # 0-1, small values create less clusters\n",
     "\n",
     "if split:\n",
-<<<<<<< HEAD
-    "    tools.recluster(adata=adata, \n",
-    "                    column=clustering_column,\n",
-    "                    clusters=split,\n",
-    "                    task=\"split\",\n",
-    "                    resolution=resolution,\n",
-    "                    embedding=embedding,\n",
-    "                    key_added=\"recluster\"\n",
-    "                   )\n",
-    "    \n",
-=======
     "    tools.clustering.recluster(\n",
     "        adata=adata, \n",
     "        column=clustering_column,\n",
@@ -627,7 +404,6 @@
     "        key_added=\"recluster\"\n",
     "    )\n",
     "\n",
->>>>>>> addc2448
     "    clustering_column = \"recluster\""
    ]
   },
@@ -639,11 +415,7 @@
    "outputs": [],
    "source": [
     " # Create final clustering\n",
-<<<<<<< HEAD
-    "adata.obs[\"clustering\"] = utils.rename_categories(adata.obs[clustering_column])"
-=======
     "adata.obs[\"clustering\"] = utils.tables.rename_categories(adata.obs[clustering_column])"
->>>>>>> addc2448
    ]
   },
   {
@@ -667,24 +439,13 @@
    "execution_count": null,
    "id": "7008b674",
    "metadata": {
-<<<<<<< HEAD
-    "editable": false,
-    "run_control": {
-     "marked": false
-    }
-=======
-    "editable": false
->>>>>>> addc2448
+    "editable": false
    },
    "outputs": [],
    "source": [
     "#Plot final leiden\n",
     "sc.pl.embedding(adata, basis=\"X_\" + embedding, color=[condition_column, \"clustering\"], show=False)\n",
-<<<<<<< HEAD
-    "pl._save_figure(\"embedding_clustering.pdf\")"
-=======
     "pl.general._save_figure(\"embedding_clustering.pdf\")"
->>>>>>> addc2448
    ]
   },
   {
@@ -708,17 +469,6 @@
    "execution_count": null,
    "id": "217e6f3e",
    "metadata": {
-<<<<<<< HEAD
-    "editable": false,
-    "run_control": {
-     "marked": false
-    }
-   },
-   "outputs": [],
-   "source": [
-    "_ = pl.n_cells_barplot(adata, \"clustering\", groupby=condition_column, \n",
-    "                       save=\"cell_distribution_barplot.pdf\")"
-=======
     "editable": false
    },
    "outputs": [],
@@ -729,13 +479,11 @@
     "    groupby=condition_column,\n",
     "    save=\"cell_distribution_barplot.pdf\"\n",
     ")"
->>>>>>> addc2448
    ]
   },
   {
    "cell_type": "markdown",
    "id": "9b3a83a8",
-<<<<<<< HEAD
    "metadata": {},
    "source": [
     "________"
@@ -747,32 +495,13 @@
    "metadata": {},
    "source": [
     "## 8 - Generating 3D Object with UMAP coordinates in HTML"
-=======
-   "metadata": {},
-   "source": [
-    "________"
->>>>>>> addc2448
-   ]
-  },
-  {
-   "cell_type": "markdown",
-<<<<<<< HEAD
+   ]
+  },
+  {
+   "cell_type": "markdown",
    "id": "716d2371",
    "metadata": {},
    "source": [
-=======
-   "id": "42f995f7",
-   "metadata": {},
-   "source": [
-    "## 8 - Generating 3D Object with UMAP coordinates in HTML"
-   ]
-  },
-  {
-   "cell_type": "markdown",
-   "id": "716d2371",
-   "metadata": {},
-   "source": [
->>>>>>> addc2448
     "<h1><center>⬐ Fill in input data here ⬎</center></h1>"
    ]
   },
@@ -780,15 +509,7 @@
    "cell_type": "code",
    "execution_count": null,
    "id": "813757b1",
-<<<<<<< HEAD
-   "metadata": {
-    "run_control": {
-     "marked": false
-    }
-   },
-=======
-   "metadata": {},
->>>>>>> addc2448
+   "metadata": {},
    "outputs": [],
    "source": [
     "%bgcolor PowderBlue\n",
@@ -810,14 +531,7 @@
    "execution_count": null,
    "id": "ae4091e4",
    "metadata": {
-<<<<<<< HEAD
-    "editable": false,
-    "run_control": {
-     "marked": false
-    }
-=======
-    "editable": false
->>>>>>> addc2448
+    "editable": false
    },
    "outputs": [],
    "source": [
@@ -851,14 +565,7 @@
    "execution_count": null,
    "id": "263ae67a",
    "metadata": {
-<<<<<<< HEAD
-    "editable": false,
-    "run_control": {
-     "marked": false
-    }
-=======
-    "editable": false
->>>>>>> addc2448
+    "editable": false
    },
    "outputs": [],
    "source": [
@@ -878,15 +585,7 @@
    "cell_type": "code",
    "execution_count": null,
    "id": "02436807",
-<<<<<<< HEAD
-   "metadata": {
-    "run_control": {
-     "marked": false
-    }
-   },
-=======
-   "metadata": {},
->>>>>>> addc2448
+   "metadata": {},
    "outputs": [],
    "source": [
     "adata.var"
@@ -913,14 +612,7 @@
    "execution_count": null,
    "id": "2f8caffc",
    "metadata": {
-<<<<<<< HEAD
-    "editable": false,
-    "run_control": {
-     "marked": false
-    }
-=======
-    "editable": false
->>>>>>> addc2448
+    "editable": false
    },
    "outputs": [],
    "source": [
@@ -932,14 +624,7 @@
    "execution_count": null,
    "id": "d4a2cf3e",
    "metadata": {
-<<<<<<< HEAD
-    "editable": false,
-    "run_control": {
-     "marked": false
-    }
-=======
-    "editable": false
->>>>>>> addc2448
+    "editable": false
    },
    "outputs": [],
    "source": [
