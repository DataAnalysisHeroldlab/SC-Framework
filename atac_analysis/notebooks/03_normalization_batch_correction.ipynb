--- conflicted
+++ resolved
@@ -854,11 +854,7 @@
    "name": "python",
    "nbconvert_exporter": "python",
    "pygments_lexer": "ipython3",
-<<<<<<< HEAD
-   "version": "3.10.14"
-=======
    "version": "3.10.12"
->>>>>>> f253ad57
   }
  },
  "nbformat": 4,
