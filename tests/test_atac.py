"""Test atac functions."""

import pytest
import os
import scanpy as sc
import numpy as np
import anndata as ad
<<<<<<< HEAD
=======
import yaml

import sctoolbox.plotting as pl
import sctoolbox.tools as tools
>>>>>>> b27d609e


@pytest.fixture
def adata():
    """Fixture for an AnnData object."""
    adata = sc.read_h5ad(os.path.join(os.path.dirname(__file__), 'data', 'atac', 'mm10_atac.h5ad'))
    return adata


# adapted from muon package
@pytest.fixture
def tfidf_x():
    """Create anndata with random expression."""
    np.random.seed(2020)
    x = np.abs(np.random.normal(size=(4, 5)))
    adata_X = ad.AnnData(x)
    return adata_X


# adapted from muon package
def test_tfidf(tfidf_x):
    """Test tfidt success."""
    tools.norm_correct.tfidf(tfidf_x, log_tf=True, log_idf=True)
    assert str("%.3f" % tfidf_x.X[0, 0]) == "4.659"
    assert str("%.3f" % tfidf_x.X[3, 0]) == "4.770"


@pytest.mark.parametrize("method", ["tfidf", "total"])
def test_atac_norm(adata, method):
    """Test atac_norm success."""
    adata_norm = tools.norm_correct.atac_norm(adata, method=method)[method]  # return from function is a dict

    if method == "tfidf":
        assert "X_lsi" in adata_norm.obsm and "lsi" in adata_norm.uns and "LSI" in adata_norm.varm
    elif method == "total":
<<<<<<< HEAD
        assert "X_pca" in adata_norm.obsm and "pca" in adata_norm.uns and "PCs" in adata_norm.varm
=======
        assert "X_pca" in adata_norm.obsm and "pca" in adata_norm.uns and "PCs" in adata_norm.varm


def test_write_TOBIAS_config():
    """Test write_TOBIAS_config success."""

    tools.tobias.write_TOBIAS_config("tobias.yml", bams=["bam1.bam", "bam2.bam"])
    yml = yaml.full_load(open("tobias.yml"))

    assert yml["data"]["1"] == "bam1.bam"


def test_add_insertsize_fragments(adata):
    """Test if add_insertsize adds information from a fragmentsfile."""

    adata = adata.copy()
    fragments = os.path.join(os.path.dirname(__file__), 'data', 'atac', 'mm10_atac_fragments.bed')
    tools.insertsize.add_insertsize(adata, fragments=fragments)

    assert "insertsize_distribution" in adata.uns
    assert "mean_insertsize" in adata.obs.columns


def test_add_insertsize_bam(adata):
    """Test if add_insertsize adds information from a bamfile."""

    adata = adata.copy()
    bam = os.path.join(os.path.dirname(__file__), 'data', 'atac', 'mm10_atac.bam')
    tools.insertsize.add_insertsize(adata, bam=bam)

    assert "insertsize_distribution" in adata.uns
    assert "mean_insertsize" in adata.obs.columns


def test_insertsize_plotting(adata):
    """Test if insertsize plotting works."""

    adata = adata.copy()
    fragments = os.path.join(os.path.dirname(__file__), 'data', 'atac', 'mm10_atac_fragments.bed')
    tools.insertsize.add_insertsize(adata, fragments=fragments)

    ax = pl.qc_filter.plot_insertsize(adata)

    ax_type = type(ax).__name__
    assert ax_type.startswith("Axes")
>>>>>>> b27d609e
<|MERGE_RESOLUTION|>--- conflicted
+++ resolved
@@ -5,13 +5,7 @@
 import scanpy as sc
 import numpy as np
 import anndata as ad
-<<<<<<< HEAD
-=======
-import yaml
-
-import sctoolbox.plotting as pl
 import sctoolbox.tools as tools
->>>>>>> b27d609e
 
 
 @pytest.fixture
@@ -47,52 +41,4 @@
     if method == "tfidf":
         assert "X_lsi" in adata_norm.obsm and "lsi" in adata_norm.uns and "LSI" in adata_norm.varm
     elif method == "total":
-<<<<<<< HEAD
-        assert "X_pca" in adata_norm.obsm and "pca" in adata_norm.uns and "PCs" in adata_norm.varm
-=======
-        assert "X_pca" in adata_norm.obsm and "pca" in adata_norm.uns and "PCs" in adata_norm.varm
-
-
-def test_write_TOBIAS_config():
-    """Test write_TOBIAS_config success."""
-
-    tools.tobias.write_TOBIAS_config("tobias.yml", bams=["bam1.bam", "bam2.bam"])
-    yml = yaml.full_load(open("tobias.yml"))
-
-    assert yml["data"]["1"] == "bam1.bam"
-
-
-def test_add_insertsize_fragments(adata):
-    """Test if add_insertsize adds information from a fragmentsfile."""
-
-    adata = adata.copy()
-    fragments = os.path.join(os.path.dirname(__file__), 'data', 'atac', 'mm10_atac_fragments.bed')
-    tools.insertsize.add_insertsize(adata, fragments=fragments)
-
-    assert "insertsize_distribution" in adata.uns
-    assert "mean_insertsize" in adata.obs.columns
-
-
-def test_add_insertsize_bam(adata):
-    """Test if add_insertsize adds information from a bamfile."""
-
-    adata = adata.copy()
-    bam = os.path.join(os.path.dirname(__file__), 'data', 'atac', 'mm10_atac.bam')
-    tools.insertsize.add_insertsize(adata, bam=bam)
-
-    assert "insertsize_distribution" in adata.uns
-    assert "mean_insertsize" in adata.obs.columns
-
-
-def test_insertsize_plotting(adata):
-    """Test if insertsize plotting works."""
-
-    adata = adata.copy()
-    fragments = os.path.join(os.path.dirname(__file__), 'data', 'atac', 'mm10_atac_fragments.bed')
-    tools.insertsize.add_insertsize(adata, fragments=fragments)
-
-    ax = pl.qc_filter.plot_insertsize(adata)
-
-    ax_type = type(ax).__name__
-    assert ax_type.startswith("Axes")
->>>>>>> b27d609e
+        assert "X_pca" in adata_norm.obsm and "pca" in adata_norm.uns and "PCs" in adata_norm.varm