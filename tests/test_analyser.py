"""Test analysis functions."""

import pytest
import scanpy as sc
import os
import numpy as np
import pandas as pd

import sctoolbox.analyser as an
import sctoolbox.utilities as utils


@pytest.fixture(scope="session")
def adata():
    """Load and returns an anndata object."""

    f = os.path.join(os.path.dirname(__file__), 'data', "adata.h5ad")
    adata = sc.read_h5ad(f)

    # Add batch column
    adata.obs['batch'] = ["a", "b"] * 100

    return adata


@pytest.fixture
def adata_no_pca(adata):
    """Adata without PCA."""
    anndata = adata.copy()

    # remove pca
    anndata.uns.pop("pca")

    return anndata


@pytest.fixture
def adata_batch_dict(adata):
    """Create dict containing adata with a batch column in obs."""
    anndata_batch_dict = adata.copy()

    return {'adata': anndata_batch_dict}


# ------------------------------ TESTS -------------------------------- #

def test_rename_categories():
    """Assert if categories were renamed."""

    data = np.random.choice(["C1", "C2", "C3"], size=100)
    series = pd.Series(data).astype("category")
    renamed_series = utils.rename_categories(series)

    assert renamed_series.cat.categories.tolist() == ["1", "2", "3"]


def test_wrap_umap(adata):
    """Test if X_umap is added to obsm in parallel."""

    adata_dict = {"adata_" + str(i): adata.copy() for i in range(3)}
    for adata in adata_dict.values():
        if "X_umap" in adata.obsm:
            del adata.obsm["X_umap"]

    an.wrap_umap(adata_dict.values())

    for adata in adata_dict.values():
        assert "X_umap" in adata.obsm


<<<<<<< HEAD
@pytest.mark.parametrize("method", ["total", "tfidf"])
def test_normalize_adata(adata, method):
    """ Test that data was normalized"""
    result_dict = an.normalize_adata(adata, method=method)
    adata = result_dict[method]
=======
def test_adata_normalize_total(adata):
    """Test that data was normalized."""
    an.adata_normalize_total(adata, inplace=True)
>>>>>>> 6d8ef9b1
    mat = adata.X.todense()

    assert not utils.is_integer_array(mat)


<<<<<<< HEAD
=======
def test_norm_log_PCA(adata_no_pca):
    """Test if the returned adata has pca coordinates and highly variable genes."""
    an.norm_log_PCA(adata_no_pca, inplace=True)

    check = ("X_pca" in adata_no_pca.obsm) and ("highly_variable" in adata_no_pca.var.columns)
    assert check


>>>>>>> 6d8ef9b1
def test_define_PC(adata):
    """Test if threshold is returned."""
    assert isinstance(an.define_PC(adata), int)


def test_define_PC_error(adata_no_pca):
    """Test if error without PCA."""
    with pytest.raises(ValueError, match="PCA not found! Please make sure to compute PCA before running this function."):
        an.define_PC(adata_no_pca)


def test_subset_PCA(adata):
    """Test whether number of PCA coordinate dimensions was reduced."""

    an.subset_PCA(adata, 10)

    assert adata.obsm["X_pca"].shape[1] == 10


def test_evaluate_batch_effect(adata):
    """Test if AnnData containing LISI column in .obs is returned."""
    ad = an.evaluate_batch_effect(adata, 'batch')

    ad_type = type(ad).__name__
    assert ad_type == "AnnData"
    assert "LISI_score" in ad.obs


@pytest.mark.parametrize("method", ["bbknn", "mnn", "harmony", "scanorama", "combat"])
def test_batch_correction(adata, method):
    """Test if batch correction returns an anndata."""

    adata_corrected = an.batch_correction(adata, batch_key="batch", method=method)
    adata_type = type(adata_corrected).__name__
    assert adata_type == "AnnData"


def test_wrap_corrections(adata):
    """Test if wrapper returns a dict, and that the keys contains the given methods."""

    methods = ["mnn", "scanorama"]  # two fastest methods
    adata_dict = an.wrap_corrections(adata, batch_key="batch", methods=methods)

    assert isinstance(adata_dict, dict)

    keys = set(adata_dict.keys())
    assert len(set(methods) - keys) == 0


@pytest.mark.parametrize("key", ["a", "b"])
def test_evaluate_batch_effect_keyerror(adata, key):
    """Test evaluate_batch_effect failure."""
    with pytest.raises(KeyError, match="adata.obsm .*"):
        an.evaluate_batch_effect(adata, batch_key='batch', obsm_key=key)

    with pytest.raises(KeyError, match="adata.obs .*"):
        an.evaluate_batch_effect(adata, batch_key=key)


def test_wrap_batch_evaluation(adata_batch_dict):
    """Test if DataFrame containing LISI column in .obs is returned."""
    adata_dict = an.wrap_batch_evaluation(adata_batch_dict, 'batch', inplace=False)
    adata_dict_type = type(adata_dict).__name__
    adata_type = type(adata_dict['adata']).__name__

    assert adata_dict_type == "dict"
    assert adata_type == "AnnData"<|MERGE_RESOLUTION|>--- conflicted
+++ resolved
@@ -68,33 +68,16 @@
         assert "X_umap" in adata.obsm
 
 
-<<<<<<< HEAD
 @pytest.mark.parametrize("method", ["total", "tfidf"])
 def test_normalize_adata(adata, method):
     """ Test that data was normalized"""
     result_dict = an.normalize_adata(adata, method=method)
     adata = result_dict[method]
-=======
-def test_adata_normalize_total(adata):
-    """Test that data was normalized."""
-    an.adata_normalize_total(adata, inplace=True)
->>>>>>> 6d8ef9b1
     mat = adata.X.todense()
 
     assert not utils.is_integer_array(mat)
 
 
-<<<<<<< HEAD
-=======
-def test_norm_log_PCA(adata_no_pca):
-    """Test if the returned adata has pca coordinates and highly variable genes."""
-    an.norm_log_PCA(adata_no_pca, inplace=True)
-
-    check = ("X_pca" in adata_no_pca.obsm) and ("highly_variable" in adata_no_pca.var.columns)
-    assert check
-
-
->>>>>>> 6d8ef9b1
 def test_define_PC(adata):
     """Test if threshold is returned."""
     assert isinstance(an.define_PC(adata), int)
