"""Test plotting functions."""

import pytest
import sctoolbox.plotting as pl
import scanpy as sc
import os
import tempfile
import shutil
import pandas as pd
import numpy as np
import seaborn as sns
import ipywidgets as widgets
import functools
import matplotlib.pyplot as plt
import glob

from beartype.roar import BeartypeCallHintParamViolation

# Prevent figures from being shown, we just check that they are created
plt.switch_backend("Agg")


# ------------------------------ FIXTURES --------------------------------- #

quant_folder = os.path.join(os.path.dirname(__file__), 'data', 'quant')


@pytest.fixture(scope="session")  # re-use the fixture for all tests
def adata():
    """Load and returns an anndata object."""

    np.random.seed(1)  # set seed for reproducibility

    f = os.path.join(os.path.dirname(__file__), 'data', "adata.h5ad")
    adata = sc.read_h5ad(f)

    adata.obs["condition"] = np.random.choice(["C1", "C2", "C3"], size=adata.shape[0])
    adata.obs["clustering"] = np.random.choice(["1", "2", "3", "4"], size=adata.shape[0])
    adata.obs["cat"] = adata.obs["condition"].astype("category")

    adata.obs["LISI_score_pca"] = np.random.normal(size=adata.shape[0])
    adata.obs["qc_float"] = np.random.uniform(0, 1, size=adata.shape[0])
    adata.var["qc_float_var"] = np.random.uniform(0, 1, size=adata.shape[1])

    adata.obs["qcvar1"] = np.random.normal(size=adata.shape[0])
    adata.obs["qcvar2"] = np.random.normal(size=adata.shape[0])

    sc.pp.normalize_total(adata, target_sum=None)
    sc.pp.log1p(adata)

    sc.tl.umap(adata, n_components=3)
    sc.tl.tsne(adata)
    # sc.tl.pca(adata)
    sc.tl.rank_genes_groups(adata, groupby='clustering', method='t-test_overestim_var', n_genes=250)
    # sc.tl.dendrogram(adata, groupby='clustering')

    return adata


@pytest.fixture
def df():
    """Create and return a pandas dataframe."""
    return pd.DataFrame(data={'col1': [1, 2, 3, 4, 5],
                              'col2': [3, 4, 5, 6, 7]})


@pytest.fixture
def pairwise_ranked_genes():
    """Return a DataFrame of genes ranked in groups."""
    return pd.DataFrame(data={"1/2_group": ["C1", "C1", "C2", "C2"],
                              "1/3_group": ["C1", "NS", "C2", "C2"],
                              "2/3_group": ["C1", "C1", "NS", "C2"]},
                        index=["GeneA", "GeneB", "GeneC", "GeneD"])


@pytest.fixture
def pairwise_ranked_genes_nosig():
    """Return a DataFrame of genes ranked in groups with none significant."""
    return pd.DataFrame(data={"1/2_group": ["NS", "NS", "NS", "NS"],
                              "1/3_group": ["NS", "NS", "NS", "NS"],
                              "2/3_group": ["NS", "NS", "NS", "NS"]},
                        index=["GeneA", "GeneB", "GeneC", "GeneD"])


@pytest.fixture
def df_bidir_bar():
    """Create DataFrame for bidirectional barplot."""
    return pd.DataFrame(data={'left_label': np.random.choice(["B1", "B2", "B3"], size=5),
                              'right_label': np.random.choice(["A1", "A2", "A3"], size=5),
                              'left_value': np.random.normal(size=5),
                              'right_value': np.random.normal(size=5)})


@pytest.fixture
def venn_dict():
    """Create arbitrary groups for venn."""
    return {"Group A": [1, 2, 3, 4, 5, 6],
            "Group B": [2, 3, 7, 8],
            "Group C": [3, 4, 5, 9, 10]}


@pytest.fixture
def tmp_file():
    """Return path for a temporary file."""
    tmpdir = tempfile.mkdtemp()

    yield os.path.join(tmpdir, "output.pdf")

    # clean up directory and contents
    shutil.rmtree(tmpdir)


@pytest.fixture
def slider():
    """Create a slider widget."""
    return widgets.FloatRangeSlider(value=[5, 7], min=0, max=10, step=1)


@pytest.fixture
def slider_list(slider):
    """Create a list of slider widgets."""
    return [slider for _ in range(2)]


@pytest.fixture
def checkbox():
    """Create a checkbox widget."""
    return widgets.Checkbox()


@pytest.fixture
def slider_dict(slider):
    """Create a dict of sliders."""
    return {c: slider for c in ['LISI_score_pca', 'qc_float']}


@pytest.fixture
def slider_dict_grouped(slider):
    """Create a nested dict of slider widgets."""
    return {c: {g: slider for g in ['C1', 'C2', 'C3']} for c in ['LISI_score_pca', 'qc_float']}


@pytest.fixture
def slider_dict_grouped_diff(slider):
    """Create a nested dict of slider widgets with different selections."""
    return {"A": {"1": slider, "2": widgets.FloatRangeSlider(value=[1, 5], min=0, max=10, step=1)},
            "B": {"1": slider, "2": widgets.FloatRangeSlider(value=[3, 4], min=0, max=10, step=1)}}


# ------------------------------ TESTS --------------------------------- #


def test_sc_colormap():
    """Test whether sc_colormap returns a colormap."""

    cmap = pl.embedding.sc_colormap()
    assert type(cmap).__name__ == "ListedColormap"


@pytest.mark.parametrize("selected", [None, [1, 2, 3], [2, 4, 6]])
def test_plot_pca_variance(adata, selected):
    """Test if Axes object is returned."""
<<<<<<< HEAD
    ax = pl.plot_pca_variance(adata, selected=selected)
=======
    ax = pl.embedding.plot_pca_variance(adata, selected=selected)
>>>>>>> addc2448
    ax_type = type(ax).__name__

    assert ax_type.startswith("Axes")


def test_plot_pca_variance_fail(adata):
    """Test if function fails on invalid parameters."""

    with pytest.raises(KeyError, match="The given method"):
        pl.embedding.plot_pca_variance(adata, method="invalid")

    with pytest.raises(BeartypeCallHintParamViolation):
        pl.embedding.plot_pca_variance(adata, ax="invalid")


@pytest.mark.parametrize("kwargs", [{"which": "var", "method": "spearmanr"},
                                    {"basis": "umap", "method": "pearsonr"},
                                    {"basis": "umap", "plot_values": "pvalues"}])
def test_plot_pca_correlation(adata, kwargs):
    """Test if Axes object is returned without error."""

    ax = pl.embedding.plot_pca_correlation(adata, title="Title", **kwargs)
    ax_type = type(ax).__name__

    assert ax_type.startswith("Axes")


@pytest.mark.parametrize("kwargs", [{"basis": "umap", "which": "var"},  # var is only available for pca coordinates
                                    {"basis": "invalid"},
                                    {"method": "invalid"},
                                    {"which": "invalid"},
                                    {"columns": ["invalid", "columns"]}])
def test_plot_pca_correlation_fail(adata, kwargs):
    """Test that an exception is raised upon error."""

    with pytest.raises((BeartypeCallHintParamViolation, KeyError, ValueError)):
        pl.embedding.plot_pca_correlation(adata, **kwargs)


def test_search_umap_parameters(adata):
    """Test if search_umap_parameters returns an array of axes."""

    axarr = pl.embedding.search_umap_parameters(adata, color="condition",
                                                min_dist_range=(0.1, 0.3, 0.1),
                                                spread_range=(2.0, 3.0, 0.5))
    assert type(axarr).__name__ == "ndarray"
    assert axarr.shape == (2, 2)


def test_search_tsne_parameters(adata):
    """Test if search_tsne_parameters returns an array of axes."""

    axarr = pl.embedding.search_tsne_parameters(adata, color="condition",
                                                learning_rate_range=(100, 300, 100),
                                                perplexity_range=(20, 30, 5))
    assert type(axarr).__name__ == "ndarray"
    assert axarr.shape == (2, 2)


def test_invalid_method_search_dim_red_parameter(adata):
    """Test if error is raised for invalid method."""
    with pytest.raises(BeartypeCallHintParamViolation):
        pl.embedding._search_dim_red_parameters(adata, color="condition",
                                                method="invalid")


@pytest.mark.parametrize("range", [(0.1, 0.2, 0.1, 0.1), (0.1, 0.2, 0.3)])
def test_search_dim_red_parameters_ranges(adata, range):
    """Test that invalid ranges raise ValueError."""

    with pytest.raises((BeartypeCallHintParamViolation, ValueError)):
        pl.embedding._search_dim_red_parameters(adata, method="umap",
                                                color="condition",
                                                min_dist_range=range,
                                                spread_range=(2.0, 3.0, 0.5))

    with pytest.raises((BeartypeCallHintParamViolation, ValueError)):
        pl.embedding._search_dim_red_parameters(adata, method="umap",
                                                color="condition",
                                                spread_range=range,
                                                min_dist_range=(0.1, 0.3, 0.1))


@pytest.mark.parametrize("embedding", ["pca", "umap", "tsne"])
def test_plot_group_embeddings(adata, embedding):
    """Test if plot_group_embeddings runs through."""

    axarr = pl.embedding.plot_group_embeddings(adata, groupby="condition",
                                               embedding=embedding, ncols=2)

    assert axarr.shape == (2, 2)


@pytest.mark.parametrize("embedding, var_list", [("pca", "list"),
                                                 ("umap", "condition"),
                                                 ("tsne", "list")])
def test_compare_embeddings(adata, embedding, var_list):
    """Test if compare_embeddings runs trough."""

    adata_cp = adata.copy()

    # check that function can deal with missing vars
    adata_cp.obs.drop(columns=["condition"], inplace=True)

    adata_list = [adata, adata_cp]
    if var_list == "list":
        # notfound will be excluded
        var_list = [adata.var.index[0], "condition", "notfound"]
        res = (2, 2)
    else:
        res = (1, 2)
    axarr = pl.embedding.compare_embeddings(adata_list, var_list, embedding=embedding)

    assert axarr.shape == res


def test_invalid_var_list_compare_embeddings(adata):
    """Test if compare_embeddings raises error."""
    with pytest.raises(ValueError):
        adata_cp = adata.copy()
        adata_list = [adata, adata_cp]
        pl.embedding.compare_embeddings(adata_list, ["invalid_1", "invalid_2"],
                                        embedding="umap")


@pytest.mark.parametrize("method", ["leiden", "louvain"])
def test_search_clustering_parameters(adata, method):
    """Test if search_clustering_parameters returns an array of axes."""

    axarr = pl.clustering.search_clustering_parameters(adata, method=method,
                                                       resolution_range=(0.1, 0.31, 0.1),
                                                       ncols=2)
    assert type(axarr).__name__ == "ndarray"
    assert axarr.shape == (2, 2)


def test_wrong_embeding_search_clustering_parameters(adata):
    """Test if search_cluster_parameters raises error."""
    with pytest.raises(KeyError):
        pl.clustering.search_clustering_parameters(adata, embedding="Invalid")


def test_search_clustering_parameters_errors(adata):
    """Test if search_clustering_parameters raises error."""

    with pytest.raises(ValueError):
        pl.clustering.search_clustering_parameters(adata, resolution_range=(0.1, 0.2, 0.3),
                                                   method="leiden")


def test_search_clustering_parameters_beartype(adata):
    """Test if beartype checks for tuple length."""

    with pytest.raises(BeartypeCallHintParamViolation):
        pl.clustering.search_clustering_parameters(adata, resolution_range=(0.1, 0.3, 0.1, 0.3),
                                                   method="leiden")

    with pytest.raises(BeartypeCallHintParamViolation):
        pl.clustering.search_clustering_parameters(adata, resolution_range=(0.1, 0.3, 0.1),
                                                   method="unknown")


def test_anndata_overview(adata, tmp_file):
    """Test anndata_overview success and file generation."""
    adatas = {"raw": adata, "corrected": adata}

    assert not os.path.exists(tmp_file)

    pl.embedding.anndata_overview(
        adatas=adatas,
        color_by=list(adata.obs.columns) + [adata.var_names.tolist()[0]],
        plots=["PCA", "PCA-var", "UMAP", "tSNE", "LISI"],
        figsize=None,
        output=None,
        dpi=300
    )

    assert not os.path.exists(tmp_file)

    pl.embedding.anndata_overview(
        adatas=adatas,
        color_by=list(adata.obs.columns),
        plots=["PCA"],
        figsize=None,
        output=tmp_file,
        dpi=300
    )

    assert os.path.exists(tmp_file)


def test_anndata_overview_fail_color_by(adata):
    """Test invalid parameter inputs."""
    adatas = {"raw": adata}

    # invalid color_by
    # no input
    with pytest.raises(BeartypeCallHintParamViolation):
        pl.embedding.anndata_overview(
            adatas=adatas,
            color_by=None,
            plots=["PCA"],
            figsize=None,
            output=None,
            dpi=300
        )

    # wrong input
    with pytest.raises(ValueError, match="Couldn't find column"):
        pl.embedding.anndata_overview(
            adatas=adatas,
            color_by="-".join(list(adata.obs.columns)) + "-invalid",
            plots=["PCA"],
            figsize=None,
            output=None,
            dpi=300
        )


def test_anndata_overview_fail(adata):
    """Test invalid parameter inputs."""
    adatas_invalid = {"raw": adata, "invalid": "Not an anndata"}
    adata_cp = adata.copy()
    adata_cp.obs = adata_cp.obs.drop(["LISI_score_pca"], axis=1)
    adatas = {"raw": adata_cp}

    # invalid datatype
    with pytest.raises(ValueError, match="All items in 'adatas'"):
        pl.embedding.anndata_overview(
            adatas=adatas_invalid,
            color_by=list(adata.obs.columns) + [adata.var_names.tolist()[0]],
            plots=["PCA"],
            figsize=None,
            output=None,
            dpi=300
        )

    # Missing LISI score
    with pytest.raises(ValueError, match="No LISI scores found"):
        pl.embedding.anndata_overview(
            adatas=adatas,
            color_by=list(adata_cp.obs.columns) + [adata_cp.var_names.tolist()[0]],
            plots=["LISI"],
            figsize=None,
            output=None,
            dpi=300
        )


def test_anndata_overview_fail_plots(adata):
    """Test invalid parameter inputs."""
    adatas = {"raw": adata}

    # invalid plots
    # no input
    with pytest.raises(BeartypeCallHintParamViolation):
        pl.embedding.anndata_overview(
            adatas=adatas,
            color_by=list(adata.obs.columns),
            plots=None,
            figsize=None,
            output=None,
            dpi=300
        )

    # wrong input
    with pytest.raises(BeartypeCallHintParamViolation):
<<<<<<< HEAD
        pl.anndata_overview(
=======
        pl.embedding.anndata_overview(
>>>>>>> addc2448
            adatas=adatas,
            color_by=list(adata.obs.columns),
            plots=["PCA", "invalid"],
            figsize=None,
            output=None,
            dpi=300
        )


def test_group_expression_boxplot(adata):
    """Test if group_expression_boxplot returns a plot."""
    gene_list = adata.var_names.tolist()[:10]
    ax = pl.marker_genes.group_expression_boxplot(adata, gene_list, groupby="condition")
    ax_type = type(ax).__name__

    # depending on matplotlib version, it can be either AxesSubplot or Axes
    assert ax_type.startswith("Axes")


def test_boxplot(df):
    """Test if Axes object is returned."""
    ax = pl.general.boxplot(df)
    ax_type = type(ax).__name__

    assert ax_type.startswith("Axes")


@pytest.mark.parametrize("color", ["ENSMUSG00000102693", "clustering", "qc_float"])
def test_plot_3D_UMAP(adata, color):
    """Test if 3d plot is written to html."""

    # Run 3d plotting
    pl.embedding.plot_3D_UMAP(adata, color=color, save="3D_test")

    # Assert creation of file
    assert os.path.isfile("3D_test.html")
    os.remove("3D_test.html")


def test_invalid_color_plot_3D_UMAP(adata):
    """Test if plot_3D_UMAP return KeyError if color paramater cannot be found in adata."""
    with pytest.raises(KeyError):
        pl.embedding.plot_3D_UMAP(adata, color="invalid", save="3D_test")


def test_group_correlation(adata):
    """Test if plot is written to pdf."""

    # Run group correlation
    pl.qc_filter.group_correlation(adata, groupby="condition",
                                   save="group_correlation.pdf")

    # Assert creation of file
    assert os.path.isfile("group_correlation.pdf")
    os.remove("group_correlation.pdf")


@pytest.mark.parametrize("groupby", [None, "condition"])
@pytest.mark.parametrize("add_labels", [True, False])
def test_n_cells_barplot(adata, groupby, add_labels):
    """Test n_cells_barplot success."""

    axarr = pl.qc_filter.n_cells_barplot(adata, "clustering", groupby=groupby,
                                         add_labels=add_labels)

    if groupby is None:
        assert len(axarr) == 1
    else:
        assert len(axarr) == 2


@pytest.mark.parametrize("x,y,norm", [("clustering", "ENSMUSG00000102693", True),
                                      ("ENSMUSG00000102693", None, False),
                                      ("clustering", "qc_float", True)])
@pytest.mark.parametrize("style", ["violin", "boxplot", "bar"])
def test_grouped_violin(adata, x, y, norm, style):
    """Test grouped_violin success."""

    ax = pl.marker_genes.grouped_violin(adata, x=x, y=y, style=style,
                                        groupby="condition", normalize=norm)
    ax_type = type(ax).__name__

    assert ax_type.startswith("Axes")


def test_grouped_violin_fail(adata):
    """Test grouped_violin fail."""

    with pytest.raises(ValueError, match='is not a column in adata.obs or a gene in adata.var.index'):
        pl.marker_genes.grouped_violin(adata, x="Invalid", y=None, groupby="condition")
    with pytest.raises(ValueError, match='x must be either a column in adata.obs or all genes in adata.var.index'):
        pl.marker_genes.grouped_violin(adata, x=["clustering", "ENSMUSG00000102693"], y=None, groupby="condition")
    with pytest.raises(ValueError, match='was not found in either adata.obs or adata.var.index'):
        pl.marker_genes.grouped_violin(adata, x="clustering", y="Invalid", groupby="condition")
    with pytest.raises(ValueError, match="Because 'x' is a column in obs, 'y' must be given as parameter"):
        pl.marker_genes.grouped_violin(adata, x="clustering", y=None, groupby="condition")
    with pytest.raises(BeartypeCallHintParamViolation):
        pl.marker_genes.grouped_violin(adata, x="ENSMUSG00000102693", y=None, groupby="condition", style="Invalid")


@pytest.mark.parametrize("show_umap", [True, False])
def test_marker_gene_clustering(adata, show_umap):
    """Test marker_gene_clustering."""

    marker_dict = {"Celltype A": ['ENSMUSG00000103377', 'ENSMUSG00000104428'],
                   "Celltype B": ['ENSMUSG00000102272']}

    axes_list = pl.clustering.marker_gene_clustering(adata, "condition",
                                                     marker_dict, show_umap=show_umap)
    assert isinstance(axes_list, list)
    ax_type = type(axes_list[0]).__name__
    assert ax_type.startswith("Axes")


@pytest.mark.parametrize("how", ["vertical", "horizontal"])
def test_flip_embedding(adata, how):
    """Test flip_embedding success."""
    tmp = adata.copy()
    key = "X_umap"
    pl.embedding.flip_embedding(adata, key=key, how=how)

    if how == "vertical":
        assert all(adata.obsm[key][:, 1] == -tmp.obsm[key][:, 1])
    elif how == "horizontal":
        assert all(adata.obsm[key][:, 0] == -tmp.obsm[key][:, 0])


def test_invalid_flip_embedding(adata):
    """Test flip_embedding failure."""
    with pytest.raises(BeartypeCallHintParamViolation):
        pl.embedding.flip_embedding(adata, how="invalid")

    with pytest.raises(KeyError):
        pl.embedding.flip_embedding(adata, key="invalid")


@pytest.mark.parametrize("n, res", [(500, 12), (1000, 8),
                                    (5000, 8), (10000, 3), (20000, 3)])
def test_get_3d_dotsize(n, res):
    """Test _get_3d_dotsize success."""
    assert pl.embedding._get_3d_dotsize(int(n)) == res


@pytest.mark.parametrize("marker", ["ENSMUSG00000103377",
                                    ["ENSMUSG00000103377", 'ENSMUSG00000104428']])
def test_umap_marker_overview(adata, marker):
    """Test umap_marker_overview."""
    axes_list = pl.embedding.umap_marker_overview(adata, marker)

    assert isinstance(axes_list, list)
    ax_type = type(axes_list[0]).__name__
    assert ax_type.startswith("Axes")


@pytest.mark.parametrize("kwargs", [{"show_title": True, "show_contour": True, "components": "1,2"},
                                    {"show_title": False, "show_contour": False, "components": ["1,2", "2,3"]}])
@pytest.mark.parametrize("style", ["dots", "density", "hexbin"])
def test_embedding(adata, style, kwargs):
    """Assert embedding works and returns Axes object."""

    # Collect test colors
    colors = ["qcvar1"]   # continous obs variable
    colors.append(adata.var.index[0])  # continous gene variable
    colors.append(None)          # no color / density plot
    if style != "hexbin":
        colors.append("clustering")  # categorical obs variable; only available for dots/density

    axes_list = pl.embedding.plot_embedding(adata, color=colors, style=style, **kwargs)

    # Assert number of plots
    components = kwargs.get("components", "1,2")
    n_components = 1 if isinstance(components, str) else len(components)
    assert len(axes_list) == len(colors) * n_components

    # Assert type of output
    ax_type = type(axes_list[0]).__name__
    assert ax_type.startswith("Axes")


def test_embedding_single(adata):
    """Test that embedding works with single color."""
    axarr = pl.embedding.plot_embedding(adata, color="qcvar1")

    ax_type = type(axarr[0]).__name__
    assert ax_type.startswith("Axes")


def test_embedding_error(adata):
    """Test that embedding raises error for invalid input."""
    with pytest.raises(ValueError):
        pl.embedding.plot_embedding(adata, components="3,4")


@pytest.mark.parametrize("color", [["clustering", "condition"], "clustering"])
def test_add_figure_title_axis(adata, color):
    """Test if function _add_figure_title runs with axis object(s) as input."""
    axes = sc.pl.umap(adata, color=color, show=False)
    pl.general._add_figure_title(axes, "UMAP plots", fontsize=20)
    assert True


def test_add_figure_title_axis_dict(adata):
    """Test if function _add_figure_title runs with axis dict as input."""
    markers = ['ENSMUSG00000103377', 'ENSMUSG00000102851']
    axes = sc.pl.dotplot(adata, markers, groupby='condition',
                         dendrogram=True, show=False)
    pl.general._add_figure_title(axes, "Dotplot", fontsize=20)
    assert True


def test_add_figure_title_axis_clustermap(adata):
    """Test if function _add_figure_title runs with clustermap as input."""
    clustermap = sns.clustermap(adata.obs[['LISI_score_pca', 'qc_float']])
    pl.general._add_figure_title(clustermap, "Heatmap", fontsize=20)
    assert True


@pytest.mark.parametrize("label", [None, "label"])
def test_add_labels(df, label):
    """Test _add_labels success."""
    if label:
        df["label"] = ["A", "B", "C", "D", "E"]
    texts = pl.general._add_labels(df, x="col1", y="col2", label_col=label)
    assert isinstance(texts, list)
    assert type(texts[0]).__name__ == "Annotation"


def test_clustermap_dotplot():
    """Test clustermap_dotplot success."""
    table = sc.datasets.pbmc68k_reduced().obs.reset_index()[:10]
    axes = pl.general.clustermap_dotplot(table=table, x="bulk_labels",
                                         y="index", hue="n_genes",
                                         size="n_counts", palette="viridis",
                                         title="Title", show_grid=True)

    assert isinstance(axes, list)
    ax_type = type(axes[0]).__name__
    assert ax_type.startswith("Axes")


def test_bidirectional_barplot(df_bidir_bar):
    """Test bidirectoional_barplot success."""
    pl.general.bidirectional_barplot(df_bidir_bar, title="Title")
    assert True


def test_bidirectional_barplot_fail(df):
    """Test bidorectional_barplot with invalid input."""
    with pytest.raises(KeyError, match='Column left_label not found in dataframe.'):
        pl.general.bidirectional_barplot(df)


@pytest.mark.parametrize("ylabel,color_by,hlines", [(True, None, 0.5),
                                                    (False, "clustering", [0.5, 0.5, 0.5, 0.5])])
def test_violinplot(adata, ylabel, color_by, hlines):
    """Test violinplot success."""
    ax = pl.general.violinplot(adata.obs, "qc_float", color_by=color_by,
                               hlines=hlines, colors=None, ax=None,
                               title="Title", ylabel=ylabel)
    ax_type = type(ax).__name__
    assert ax_type.startswith("Axes")


def test_violinplot_fail(adata):
    """Test invalid input for violinplot."""
    with pytest.raises(ValueError, match='not found in column names of table!'):
        pl.general.violinplot(adata.obs, y="Invalid")

    with pytest.raises(ValueError, match='Color grouping'):
        pl.general.violinplot(adata.obs, y="qc_float", color_by="Invalid")

    with pytest.raises(ValueError, match='Parameter hlines has to be number or list'):
        pl.general.violinplot(adata.obs, y="qc_float", hlines={"A": 0.5})

    with pytest.raises(ValueError, match='Invalid dict keys in hlines parameter.'):
        pl.general.violinplot(adata.obs, y="qc_float",
                              color_by="clustering", hlines={"A": 0.5})


def test_plot_venn(venn_dict):
    """Test plot_venn with 3 and 2 groups."""
    pl.general.plot_venn(venn_dict, title="Test")
    venn_dict.pop("Group C")
    pl.general.plot_venn(venn_dict, title="Test")
    assert True


def test_plot_venn_fail(venn_dict):
    """Test for invalid input."""
    venn_dict["Group D"] = [1, 2]
    with pytest.raises(ValueError):
        pl.general.plot_venn(venn_dict)

    with pytest.raises(BeartypeCallHintParamViolation):
        pl.general.plot_venn([1, 2, 3, 4, 5])


def test_violin_HVF_distribution(adata):
    """Test violin_HVF_distribution."""
    adata_HVF = adata.copy()
    adata_HVF.var['highly_variable'] = np.random.choice([True, False], size=adata_HVF.shape[1])
    adata_HVF.var['n_cells_by_counts'] = np.random.normal(size=adata_HVF.shape[1])
    pl.highly_variable.violin_HVF_distribution(adata_HVF)
    assert True


def test_violin_HVF_distribution_fail(adata):
    """Test if input is invalid."""
    with pytest.raises(KeyError):
        pl.highly_variable.violin_HVF_distribution(adata)


def test_scatter_HVF_distribution(adata):
    """Test scatter_HVF_distribution."""
    adata_HVF = adata.copy()
    adata_HVF.var['variability_score'] = np.random.normal(size=adata_HVF.shape[1])
    adata_HVF.var['n_cells'] = np.random.normal(size=adata_HVF.shape[1])
    pl.highly_variable.scatter_HVF_distribution(adata_HVF)
    assert True


def test_scatter_HVF_distribution_fail(adata):
    """Test if input is invalid."""
    with pytest.raises(KeyError):
        pl.highly_variable.scatter_HVF_distribution(adata)


@pytest.mark.parametrize("dendrogram,genes,key,swap_axes",
                         [(True, ['ENSMUSG00000102851',
                                  'ENSMUSG00000102272',
                                  'ENSMUSG00000101571'], None, True),
                          (False, None, 'rank_genes_groups', False)])
@pytest.mark.parametrize("style", ["dots", "heatmap"])
def test_rank_genes_plot(adata, style, dendrogram, genes, key, swap_axes):
    """Test rank_genes_plot for ranked genes and gene lists."""
    # Gene list
    d = pl.marker_genes.rank_genes_plot(adata, groupby="clustering",
                                        genes=genes, key=key,
                                        style=style, title="Test",
                                        dendrogram=dendrogram,
                                        swap_axes=swap_axes)
    assert isinstance(d, dict)


def test_rank_genes_plot_fail(adata):
    """Test rank_genes_plot for invalid input."""
    with pytest.raises(BeartypeCallHintParamViolation):
        pl.marker_genes.rank_genes_plot(adata, groupby="clustering",
                                        key='rank_genes_groups',
                                        style="Invalid")
    with pytest.raises(KeyError, match='Could not find keys.*'):
        pl.marker_genes.rank_genes_plot(adata, groupby="clustering",
                                        key='rank_genes_groups',
                                        genes=["A", "B", "C"])  # invalid genes given
    with pytest.raises(ValueError, match="The parameter 'groupby' is needed if 'genes' is given."):
        pl.marker_genes.rank_genes_plot(adata, groupby=None,
                                        genes=['ENSMUSG00000102851', 'ENSMUSG00000102272'])


@pytest.mark.parametrize("groupby, title",
                         [(None, "title"),
                          ("condition", None)])
def test_gene_expression_heatmap(adata, title, groupby):
    """Test gene_expression_heatmap success."""

    genes = adata.var_names.tolist()[:10]
    g = pl.marker_genes.gene_expression_heatmap(adata,
                                                genes=genes,
                                                groupby=groupby, title=title,
                                                col_cluster=True,            # ensure title is tested
                                                show_col_dendrogram=True,    # ensure title is tested
                                                cluster_column="clustering")
    assert type(g).__name__ == "ClusterGrid"


@pytest.mark.parametrize("kwargs, exception",
                         [({"gene_name_column": "invalid"}, KeyError)])
def test_gene_expression_heatmap_error(adata, kwargs, exception):
    """Test gene_expression_heatmap failure."""

    genes = adata.var_names.tolist()[:10]
    with pytest.raises(exception):
        pl.marker_genes.gene_expression_heatmap(adata, genes=genes, cluster_column="clustering", **kwargs)


def test_plot_differential_genes(pairwise_ranked_genes):
    """Test plot_differential_genes success."""
    ax = pl.marker_genes.plot_differential_genes(pairwise_ranked_genes)
    ax_type = type(ax).__name__
    assert ax_type.startswith("Axes")


@pytest.mark.parametrize("gene_list,save,figsize",
                         [(["Gm18956", "Gm37143", "Gm7512"], None, (2, 2)),
                          ("Gm18956", "out.png", None)])
def test_plot_gene_correlation(adata, gene_list, save, figsize):
    """Test gene correlation."""

    adata_c = adata.copy()
    # set gene names as index instead of ensemble ids
    adata_c.var.reset_index(inplace=True)
    adata_c.var['gene'] = adata_c.var['gene'].astype('str')
    adata_c.var.set_index('gene', inplace=True)
    adata_c.var_names_make_unique()

    axes = pl.marker_genes.plot_gene_correlation(adata_c, "Xkr4", gene_list,
                                                 save=save, figsize=figsize)
    assert type(axes).__name__ == "ndarray"
    assert type(axes[0]).__name__.startswith("Axes")

    if save:
        os.remove(save)


def test_plot_differential_genes_fail(pairwise_ranked_genes_nosig):
    """Test if ValueError is raised if no significant genes are found."""
    with pytest.raises(ValueError, match='No significant differentially expressed genes in the data. Abort.'):
        pl.marker_genes.plot_differential_genes(pairwise_ranked_genes_nosig)


@pytest.mark.parametrize("sortby, title, figsize, layer",
                         [("condition", "condition", None, "spliced"),
                          (None, None, (4, 4), None)],
                         )
def test_pseudotime_heatmap(adata, sortby, title, figsize, layer):
    """Test pseudotime_heatmap success."""
    ax = pl.velocity.pseudotime_heatmap(adata, ['ENSMUSG00000103377',
                                                'ENSMUSG00000102851'],
                                        sortby=sortby, title=title,
                                        figsize=figsize, layer=layer)
    ax_type = type(ax).__name__
    assert ax_type.startswith("Axes")


def test_link_sliders(slider_list):
    """Test _link_sliders success."""
    linkage_list = pl.qc_filter._link_sliders(slider_list)
    assert isinstance(linkage_list, list)
    assert type(linkage_list[0]).__name__ == 'link'


@pytest.mark.parametrize("global_threshold", [True, False])
def test_toggle_linkage(checkbox, slider_list, global_threshold):
    """Test if toggle_linkage runs without error."""
    column = "Test"
    linkage_dict = dict()
    linkage_dict[column] = pl.qc_filter._link_sliders(slider_list) if global_threshold is True else None
    checkbox.observe(functools.partial(pl.qc_filter._toggle_linkage,
                                       linkage_dict=linkage_dict,
                                       slider_list=slider_list,
                                       key=column), names=["value"])
    assert True


def test_update_threshold(slider):
    """Test if update_threshold runs wihtout error."""
    fig, _ = plt.subplots()
    slider.observe(functools.partial(pl.qc_filter._update_thresholds, fig=fig,
                                     min_line=1, min_shade=1,
                                     max_line=1, max_shade=1),
                   names=["value"])
    assert True


@pytest.mark.parametrize("columns, which, groupby", [(['qc_float', 'LISI_score_pca'], "obs", "condition"),
                                                     (['qc_float', 'LISI_score_pca'], "obs", "cat"),
                                                     (['qc_float_var'], "var", None)])
@pytest.mark.parametrize("color_list", [None, sns.color_palette("Set1", 3)])
@pytest.mark.parametrize("title", [None, "Title"])
def test_quality_violin(adata, groupby, columns, which, title, color_list):
    """Test quality_violin success."""
    figure, slider = pl.qc_filter.quality_violin(adata, columns=columns, groupby=groupby,
                                                 which=which, title=title, color_list=color_list)
    assert type(figure).__name__ == "Figure"
    assert isinstance(slider, dict)


def test_quality_violin_fail(adata):
    """Test quality_violin failure."""
    with pytest.raises(BeartypeCallHintParamViolation):
        pl.qc_filter.quality_violin(adata, columns=["qc_float"], which="Invalid")
    with pytest.raises(ValueError, match="Increase the color_list variable"):
        pl.qc_filter.quality_violin(adata, groupby="condition", columns=["qc_float"],
                                    color_list=sns.color_palette("Set1", 1))
    with pytest.raises(ValueError, match="Length of header does not match"):
        pl.qc_filter.quality_violin(adata, groupby="condition", columns=["qc_float"],
                                    header=[])
    with pytest.raises(ValueError, match="The following columns from 'columns' were not found"):
        pl.qc_filter.quality_violin(adata, columns=["Invalid"])


def test_get_slider_thresholds_dict(slider_dict):
    """Test get_slider_threshold for non grouped slider_dict."""
    threshold_dict = pl.qc_filter.get_slider_thresholds(slider_dict)
    assert isinstance(threshold_dict, dict)
    assert threshold_dict == {'LISI_score_pca': {'min': 5, 'max': 7},
                              'qc_float': {'min': 5, 'max': 7}}


def test_get_slider_thresholds_dict_grouped(slider_dict_grouped):
    """Test get_slider_threshold for grouped slider_dict."""
    threshold_dict = pl.qc_filter.get_slider_thresholds(slider_dict_grouped)
    assert isinstance(threshold_dict, dict)
    assert threshold_dict == {'LISI_score_pca': {'min': 5, 'max': 7},
                              'qc_float': {'min': 5, 'max': 7}}


def test_get_slider_thresholds_dict_grouped_diff(slider_dict_grouped_diff):
    """Test get_slider_threshold for grouped slider_dict with different slider values."""
    threshold_dict = pl.qc_filter.get_slider_thresholds(slider_dict_grouped_diff)
    assert isinstance(threshold_dict, dict)
    assert threshold_dict == {'A': {'1': {'min': 5, 'max': 7},
                                    '2': {'min': 1, 'max': 5}},
                              'B': {'1': {'min': 5, 'max': 7},
                                    '2': {'min': 3, 'max': 4}}}


@pytest.mark.parametrize("columns", [["invalid"], ["not", "present"]])
def test_pairwise_scatter_invalid(adata, columns):
    """Test that invalid columns raise error."""
    with pytest.raises(ValueError):
        pl.general.pairwise_scatter(adata.obs, columns=columns)

    with pytest.raises(BeartypeCallHintParamViolation):
        pl.general.pairwise_scatter(adata.obs, columns="invalid")


@pytest.mark.parametrize("thresholds", [None,
                                        {"qcvar1": {"min": 0.1}, "qcvar2": {"min": 0.4}}])
def test_pairwise_scatter(adata, thresholds):
    """Test pairwise scatterplot with different input."""
    axarr = pl.general.pairwise_scatter(adata.obs, columns=["qcvar1", "qcvar2"], thresholds=thresholds)

    assert axarr.shape == (2, 2)
    assert type(axarr[0, 0]).__name__.startswith("Axes")


@pytest.mark.parametrize("order", [None, ["KO-2", "KO-1", "Ctrl-2", "Ctrl-1"]])
def test_plot_starsolo_quality(order):
    """Test plot_starsolo_quality success."""
    res = pl.qc_filter.plot_starsolo_quality(quant_folder, order=order)

    assert isinstance(res, np.ndarray)


def test_plot_starsolo_quality_failure():
    """Test plot_starsolo_quality failure with invalid input."""

    with pytest.raises(ValueError, match="No STARsolo summary files found in folder*"):
        pl.qc_filter.plot_starsolo_quality("invalid")

    with pytest.raises(KeyError, match="Measure .* not found in summary table"):
        pl.qc_filter.plot_starsolo_quality(quant_folder, measures=["invalid"])


def test_plot_starsolo_UMI():
    """Test plot_starsolo_UMI success."""
    res = pl.qc_filter.plot_starsolo_UMI(quant_folder)

    assert isinstance(res, np.ndarray)


def test_plot_starsolo_UMI_failure():
    """Test plot_starsolo_UMI failure with invalid input."""

    # Create a quant folder without UMI files
    shutil.copytree(quant_folder, "quant_without_UMI", dirs_exist_ok=True)
    UMI_files = glob.glob("quant_without_UMI/*/solo/Gene/UMI*")
    for file in UMI_files:
        os.remove(file)

    # Test that valueerror is raised
    with pytest.raises(ValueError, match="No UMI files found in folder*"):
        pl.qc_filter.plot_starsolo_UMI("quant_without_UMI")

    # remove folder
    shutil.rmtree("quant_without_UMI")<|MERGE_RESOLUTION|>--- conflicted
+++ resolved
@@ -160,11 +160,7 @@
 @pytest.mark.parametrize("selected", [None, [1, 2, 3], [2, 4, 6]])
 def test_plot_pca_variance(adata, selected):
     """Test if Axes object is returned."""
-<<<<<<< HEAD
-    ax = pl.plot_pca_variance(adata, selected=selected)
-=======
     ax = pl.embedding.plot_pca_variance(adata, selected=selected)
->>>>>>> addc2448
     ax_type = type(ax).__name__
 
     assert ax_type.startswith("Axes")
@@ -432,11 +428,7 @@
 
     # wrong input
     with pytest.raises(BeartypeCallHintParamViolation):
-<<<<<<< HEAD
-        pl.anndata_overview(
-=======
         pl.embedding.anndata_overview(
->>>>>>> addc2448
             adatas=adatas,
             color_by=list(adata.obs.columns),
             plots=["PCA", "invalid"],
