--- conflicted
+++ resolved
@@ -3,14 +3,10 @@
 import pytest
 import os
 import numpy as np
-<<<<<<< HEAD
-import sctoolbox.utilities as utils
-=======
 import shutil
 import pandas as pd
 import sctoolbox.utils as utils
 import subprocess
->>>>>>> b27d609e
 import scanpy as sc
 
 
@@ -40,93 +36,6 @@
     return fragments
 
 
-<<<<<<< HEAD
-=======
-@pytest.fixture
-def berries():
-    """Return list of berries."""
-    return ["blueberry", "strawberry", "blackberry"]
-
-
-@pytest.fixture
-def na_dataframe():
-    """Return DataFrame with columns of multiple types containing NA."""
-    data = {'int': [3, 2, 1, np.nan],
-            'float': [1.2, 3.4, 5.6, np.nan],
-            'string': ['a', 'b', 'c', np.nan],
-            'boolean': [True, False, True, np.nan],
-            'category_str': ['cat1', 'cat2', 'cat3', np.nan],
-            'category_num': [10, 20, 30, np.nan]}
-    df = pd.DataFrame.from_dict(data)
-
-    df['category_str'] = df['category_str'].astype('category')
-    df['category_num'] = df['category_num'].astype('category')
-    return df
-
-
-@pytest.fixture
-def marker_dict():
-    """Return a dict of cell type markers."""
-    return {"Celltype A": ['ENSMUSG00000103377', 'ENSMUSG00000104428'],
-            "Celltype B": ['ENSMUSG00000102272', 'invalid_gene'],
-            "Celltype C": ['invalid_gene_1', 'invalid_gene_2']}
-
-
-arr_ints = np.random.randint(10, size=(10, 10))
-arr_ints2 = arr_ints.astype(float)
-arr_floats = np.random.rand(10, 10)
-
-
-def test_run_cmd_valid():
-    """Test if the command is run."""
-    utils.general.run_cmd("echo hello world")
-
-
-def test_run_cmd_invalid():
-    """Check that invalid commands raise an error."""
-    with pytest.raises(subprocess.CalledProcessError):
-        utils.general.run_cmd("ecccho hello world")
-
-
-@pytest.mark.parametrize("arr,boolean", [(arr_ints, True), (arr_ints2, True), (arr_floats, False)])
-def test_is_integer_array(arr, boolean):
-    """Get boolean of whether an array is an integer array."""
-
-    result = utils.checker.is_integer_array(arr)
-    assert result == boolean
-
-
-def test_clean_flanking_strings():
-    """Test if longest common pre- and suffix is removed."""
-
-    paths = ["path_a.txt", "path_b.txt", "path_c.txt"]
-    cleaned = utils.general.clean_flanking_strings(paths)
-
-    assert cleaned == ["a", "b", "c"]
-
-
-def test_longest_common_suffix(berries):
-    """Test if longest common suffix is found correctly."""
-
-    suffix = utils.general.longest_common_suffix(berries)
-    assert suffix == "berry"
-
-
-def test_create_dir():
-    """Test if the directory is created."""
-
-    # Ensure that testdir is not already existing
-    if os.path.isdir("testdir"):
-        shutil.rmtree("testdir")
-
-    # create the dir with the utils function
-    utils.io.create_dir("testdir")
-    assert os.path.isdir("testdir")
-
-    shutil.rmtree("testdir")  # clean up after tests
-
-
->>>>>>> b27d609e
 def test_is_notebook():
     """Test if the function is run in a notebook."""
 
@@ -134,97 +43,6 @@
     assert boolean is False  # testing environment is not notebook
 
 
-<<<<<<< HEAD
-=======
-@pytest.mark.parametrize("string,expected", [("1.3", True), ("astring", False)])
-def test_is_str_numeric(string, expected):
-    """Test if a string can be converted to numeric."""
-
-    result = utils.checker.is_str_numeric(string)
-
-    assert result == expected
-
-
-def test_check_module():
-    """Test if check_moduel raises an error for a non-existing module."""
-
-    with pytest.raises(Exception):
-        utils.checker.check_module("nonexisting_module")
-
-
-def test_remove_prefix():
-    """Test if prefix is removed from a string."""
-
-    strings = ["abcd", "abce", "abcf"]
-    noprefix = [utils.general.remove_prefix(s, "abc") for s in strings]
-    assert noprefix == ["d", "e", "f"]
-
-
-def test_remove_suffix(berries):
-    """Test if suffix is removed from a string."""
-
-    nosuffix = [utils.general.remove_suffix(s, "berry") for s in berries]
-    assert nosuffix == ["blue", "straw", "black"]
-
-
-def test_split_list(berries):
-    """Test if list is split correctly."""
-
-    split = utils.general.split_list(berries, 2)
-    assert split == [["blueberry", "blackberry"], ["strawberry"]]
-
-
-def test_read_list_file(berries):
-    """Test if read_list_file returns the correct list from a file."""
-
-    path = "berries.txt"
-    utils.general.write_list_file(berries, path)
-    berries_read = utils.general.read_list_file(path)
-    os.remove(path)  # file no longer needed
-
-    assert berries == berries_read
-
-
-def test_write_list_file(berries):
-    """Test if write_list_file writes a file."""
-
-    path = "berries.txt"
-    utils.general.write_list_file(berries, path)
-
-    assert os.path.isfile(path)
-    os.remove(path)  # clean up after tests
-
-
-def test_fill_na(na_dataframe):
-    """Test if na values in dataframe are filled correctly."""
-    utils.tables.fill_na(na_dataframe)
-    assert not na_dataframe.isna().any().any()
-    assert list(na_dataframe.iloc[3, :]) == [0.0, 0.0, '-', False, '', '']
-
-
-def test_get_adata_subsets(adata):
-    """Test if adata subsets are returned correctly."""
-
-    subsets = utils.adata.get_adata_subsets(adata, "group")
-
-    for group, sub_adata in subsets.items():
-        assert sub_adata.obs["group"][0] == group
-        assert sub_adata.obs["group"].nunique() == 1
-
-
-def test_remove_files():
-    """Remove files from list."""
-
-    if not os.path.isfile("afile.txt"):
-        os.mknod("afile.txt")
-
-    files = ["afile.txt", "notfound.txt"]
-    utils.io.remove_files(files)
-
-    assert os.path.isfile("afile.txt") is False
-
-
->>>>>>> b27d609e
 def test_pseudobulk_table(adata):
     """Test if pseudobulk table is returned correctly."""
 
@@ -234,19 +52,6 @@
     assert pseudobulk.shape[1] == 3  # number of groups
 
 
-<<<<<<< HEAD
-=======
-def test_save_h5ad(adata):
-    """Test if h5ad file is saved correctly."""
-
-    path = "test.h5ad"
-    utils.adata.save_h5ad(adata, path)
-
-    assert os.path.isfile(path)
-    os.remove(path)  # clean up after tests
-
-
->>>>>>> b27d609e
 def test_get_organism():
     """Test function get_organism()."""
 
@@ -280,44 +85,6 @@
     os.remove(sorted_bedfile)
 
 
-<<<<<<< HEAD
-=======
-def test_check_marker_lists(adata2, marker_dict):
-    """Test that check_marker_lists intersects lists correctly."""
-
-    filtered_marker = utils.checker.check_marker_lists(adata2, marker_dict)
-
-    assert filtered_marker == {"Celltype A": ['ENSMUSG00000103377', 'ENSMUSG00000104428'],
-                               "Celltype B": ['ENSMUSG00000102272']}
-
-
-@pytest.mark.parametrize("regex, result", [(".*_str",
-                                            ["category_str"]),
-                                           ([".*_str", ".*_num"],
-                                            ["category_str", "category_num"]),
-                                           (["INVALID"], [])])
-def test_identify_columns(na_dataframe, regex, result):
-    """Test if identify returns matching columns."""
-
-    assert utils.general.identify_columns(na_dataframe, regex) == result
-
-
-@pytest.mark.parametrize("array,mini,maxi", [(np.array([1, 2, 3]), 0, 1),
-                                             (np.array([[1, 2, 3], [1, 2, 3]]), 1, 100),
-                                             (np.array([[1, 2, 3], [1, 2, 3], [4, 5, 6]]), 1, 5)])
-def test_scale_values(array, mini, maxi):
-    """Test that scaled values are in given range."""
-    result = utils.general.scale_values(array, mini, maxi)
-
-    assert len(result) == len(array)
-    if len(result.shape) == 1:
-        assert all((mini <= result) & (result <= maxi))
-    else:
-        for i in range(len(result)):
-            assert all((mini <= result[i]) & (result[i] <= maxi))
-
-
->>>>>>> b27d609e
 # TODO
 # following tests are skipped due to occasional "No internet connection" error.
 # This may be related to too many requests in a short period of time.
