import pytest
import os
import numpy as np
import shutil
import pandas as pd
import sctoolbox.utilities as utils
import subprocess
import scanpy as sc


@pytest.fixture(scope="session")  # re-use the fixture for all tests
def adata():
    """ Returns adata object with 3 groups """

    adata = sc.AnnData(np.random.randint(0, 100, (100, 100)))
    adata.obs["group"] = np.random.choice(["C1", "C2", "C3"], size=adata.shape[0])

    return adata


@pytest.fixture
def adata2():
    """ Load and returns an anndata object. """
    f = os.path.join(os.path.dirname(__file__), 'data', "adata.h5ad")

    return sc.read_h5ad(f)


@pytest.fixture
def unsorted_fragments():
    """ Returns adata object with 3 groups """

    fragments = os.path.join(os.path.dirname(__file__), 'data', 'atac', 'mm10_atac_fragments.bed')
    return fragments


@pytest.fixture
def sorted_fragments():
    """ Returns adata object with 3 groups """

    fragments = os.path.join(os.path.dirname(__file__), 'data', 'atac', 'mm10_sorted_fragments.bed')
    return fragments


@pytest.fixture
def berries():
    return ["blueberry", "strawberry", "blackberry"]


@pytest.fixture
def na_dataframe():
    data = {'int': [3, 2, 1, np.nan],
            'float': [1.2, 3.4, 5.6, np.nan],
            'string': ['a', 'b', 'c', np.nan],
            'boolean': [True, False, True, np.nan],
            'category_str': ['cat1', 'cat2', 'cat3', np.nan],
            'category_num': [10, 20, 30, np.nan]}
    df = pd.DataFrame.from_dict(data)

    df['category_str'] = df['category_str'].astype('category')
    df['category_num'] = df['category_num'].astype('category')
    return df


@pytest.fixture
def marker_dict():
    return {"Celltype A": ['ENSMUSG00000103377', 'ENSMUSG00000104428'],
            "Celltype B": ['ENSMUSG00000102272', 'invalid_gene'],
            "Celltype C": ['invalid_gene_1', 'invalid_gene_2']}


arr_ints = np.random.randint(10, size=(10, 10))
arr_ints2 = arr_ints.astype(float)
arr_floats = np.random.rand(10, 10)


def test_run_cmd_valid():
    """ Test if the command is run. """
    utils.run_cmd("echo hello world")


def test_run_cmd_invalid():
    """ Check that invalid commands raise an error. """
    with pytest.raises(subprocess.CalledProcessError):
        utils.run_cmd("ecccho hello world")


@pytest.mark.parametrize("arr,boolean", [(arr_ints, True), (arr_ints2, True), (arr_floats, False)])
def test_is_integer_array(arr, boolean):
    """ Get boolean of whether an array is an integer array """

    result = utils.is_integer_array(arr)
    assert result == boolean


def test_clean_flanking_strings():
    """ Test if longest common pre- and suffix is removed. """

    paths = ["path_a.txt", "path_b.txt", "path_c.txt"]
    cleaned = utils.clean_flanking_strings(paths)

    assert cleaned == ["a", "b", "c"]


def test_longest_common_suffix(berries):
    """ Test if longest common suffix is found correctly """

    suffix = utils.longest_common_suffix(berries)
    assert suffix == "berry"


def test_create_dir():
    """ Test if the directory is created. """

    # Ensure that testdir is not already existing
    if os.path.isdir("testdir"):
        shutil.rmtree("testdir")

    # create the dir with the utils function
    utils.create_dir("testdir")
    assert os.path.isdir("testdir")

    shutil.rmtree("testdir")  # clean up after tests


def test_is_notebook():
    """ Test if the function is run in a notebook """

    boolean = utils._is_notebook()
    assert boolean is False  # testing environment is not notebook


@pytest.mark.parametrize("string,expected", [("1.3", True), ("astring", False)])
def test_is_str_numeric(string, expected):
    """ Test if a string can be converted to numeric """

    result = utils.is_str_numeric(string)

    assert result == expected


def test_check_module():
    """ Test if check_moduel raises an error for a non-existing module """

    with pytest.raises(Exception):
        utils.check_module("nonexisting_module")


def test_remove_prefix():
    """ Test if prefix is removed from a string """

    strings = ["abcd", "abce", "abcf"]
    noprefix = [utils.remove_prefix(s, "abc") for s in strings]
    assert noprefix == ["d", "e", "f"]


def test_remove_suffix(berries):
    """ Test if suffix is removed from a string """

    nosuffix = [utils.remove_suffix(s, "berry") for s in berries]
    assert nosuffix == ["blue", "straw", "black"]


def test_split_list(berries):
    """ Test if list is split correctly """

    split = utils.split_list(berries, 2)
    assert split == [["blueberry", "blackberry"], ["strawberry"]]


def test_read_list_file(berries):
    """ Test if read_list_file returns the correct list from a file """

    path = "berries.txt"
    utils.write_list_file(berries, path)
    berries_read = utils.read_list_file(path)
    os.remove(path)  # file no longer needed

    assert berries == berries_read


def test_write_list_file(berries):
    """ Test if write_list_file writes a file """

    path = "berries.txt"
    utils.write_list_file(berries, path)

    assert os.path.isfile(path)
    os.remove(path)  # clean up after tests


def test_fill_na(na_dataframe):
    """ Test if na values in dataframe are filled correctly """
    utils.fill_na(na_dataframe)
    assert not na_dataframe.isna().any().any()
    assert list(na_dataframe.iloc[3, :]) == [0.0, 0.0, '-', False, '', '']


def test_get_adata_subsets(adata):
    """ Test if adata subsets are returned correctly """

    subsets = utils.get_adata_subsets(adata, "group")

    for group, sub_adata in subsets.items():
        assert sub_adata.obs["group"][0] == group
        assert sub_adata.obs["group"].nunique() == 1


def test_remove_files():
    """ Remove files from list """

    if not os.path.isfile("afile.txt"):
        os.mknod("afile.txt")

    files = ["afile.txt", "notfound.txt"]
    utils.remove_files(files)

    assert os.path.isfile("afile.txt") is False


def test_pseudobulk_table(adata):
    """ Test if pseudobulk table is returned correctly """

    pseudobulk = utils.pseudobulk_table(adata, "group")

    assert pseudobulk.shape[0] == adata.shape[0]
    assert pseudobulk.shape[1] == 3  # number of groups


def test_save_h5ad(adata):
    """ Test if h5ad file is saved correctly """

    path = "test.h5ad"
    utils.save_h5ad(adata, path)

    assert os.path.isfile(path)
    os.remove(path)  # clean up after tests


def test_get_organism():
    """ Test function get_organism(). """

    # invalid host
    with pytest.raises(ConnectionError):
        utils.get_organism("ENSE00000000361", host="http://www.ensembl.org/invalid/")

    # invalid id
    with pytest.raises(ValueError):
        utils.get_organism("invalid_id")

    # valid call
    assert utils.get_organism("ENSG00000164690") == "Homo_sapiens"


<<<<<<< HEAD
def test_bed_is_sorted(unsorted_fragments, sorted_fragments):
    """ Test if the _bed_is_sorted() function works as expected """

    assert utils._bed_is_sorted(sorted_fragments)
    assert ~utils._bed_is_sorted(unsorted_fragments)


def test_sort_bed(unsorted_fragments):
    """" Test if the sort bedfile functio works """
    sorted_bedfile = os.path.join(os.path.dirname(__file__), 'data', 'atac', 'sorted_bedfile.bed')
    utils._sort_bed(unsorted_fragments, sorted_bedfile)

    assert utils._bed_is_sorted(sorted_bedfile)

    # Clean up
    os.remove(sorted_bedfile)
=======
def test_check_marker_lists(adata2, marker_dict):
    """ Test that check_marker_lists intersects lists correctly. """

    filtered_marker = utils.check_marker_lists(adata2, marker_dict)

    assert filtered_marker == {"Celltype A": ['ENSMUSG00000103377', 'ENSMUSG00000104428'],
                               "Celltype B": ['ENSMUSG00000102272']}
>>>>>>> 6992d511


# TODO
# following tests are skipped due to occasional "No internet connection" error.
# This may be related to too many requests in a short period of time.
# Anyway, we should fix this by mocking apybiomart calls.

# def test_gene_id_to_name(adata2):
#     """ Test function gene_id_to_name(). """

#     # invalid species
#     with pytest.raises(ValueError):
#         utils.gene_id_to_name(ids=[], species=None)

#     # invalid id
#     with pytest.raises(ValueError):
#         ids = list(adata2.var.index)
#         ids.append("invalid")
#         utils.gene_id_to_name(ids=ids, species="mmusculus")

#     # valid call
#     id_name_table = utils.gene_id_to_name(ids=list(adata2.var.index), species="mmusculus")

#     assert isinstance(id_name_table, pd.DataFrame)
#     assert len(id_name_table) == len(adata2.var)  # assert all genes kept
#     assert all(c in ["Gene stable ID", "Gene name"] for c in id_name_table.columns)  # assert correct column names


# def test_convert_id(adata2):
#     """ Test convert_id() function. """

#     new_adata = adata2.copy()
#     name_col = "Ensembl name"
#     inv_name_col = "invalid"

#     # invalid parameter combination
#     with pytest.raises(ValueError):
#         utils.convert_id(adata=new_adata, id_col_name=None, index=False, name_col=name_col, species="mmusculus", inplace=False)

#     # invalid column name
#     with pytest.raises(ValueError):
#         utils.convert_id(adata=new_adata, id_col_name=inv_name_col, name_col=name_col, species="mmusculus", inplace=False)

#     # ids as index
#     out_adata = utils.convert_id(adata=new_adata, index=True, name_col=name_col, species="mmusculus", inplace=False)
#     assert name_col in out_adata.var.columns

#     # ids as column
#     new_adata.var.reset_index(inplace=True)
#     out_adata = utils.convert_id(adata=new_adata, id_col_name="index", name_col=name_col, species="mmusculus", inplace=False)
#     assert name_col in out_adata.var.columns

#     # not inplace
#     assert name_col not in new_adata.var.columns

#     # inplace
#     assert utils.convert_id(adata=new_adata, id_col_name="index", name_col=name_col, species="mmusculus", inplace=True) is None
#     assert name_col in new_adata.var


# def test_unify_genes_column(adata2):
#     """ Test the unify_genes_column() function. """

#     mixed_name = "mixed"
#     name_col = "Gene name"
#     new_col = "unified_names"

#     # create mixed column
#     utils.convert_id(adata2, index=True, name_col=name_col)
#     mixed = [id if i % 2 == 0 else row[name_col] for i, (id, row) in enumerate(adata2.var.iterrows())]
#     adata2.var[mixed_name] = mixed

#     # invalid column
#     with pytest.raises(ValueError):
#         utils.unify_genes_column(adata2, column="invalid")

#     # new column created
#     assert new_col not in adata2.var.columns
#     assert new_col in utils.unify_genes_column(adata2, column=mixed_name, unified_column=new_col, inplace=False).var.columns

#     # column overwrite is working
#     utils.unify_genes_column(adata2, column=mixed_name, unified_column=mixed_name, inplace=True)
#     assert any(adata2.var[mixed_name] != mixed)

#     # no Ensembl IDs in output column
#     assert not any(adata2.var[mixed_name].str.startswith("ENS"))<|MERGE_RESOLUTION|>--- conflicted
+++ resolved
@@ -252,7 +252,6 @@
     assert utils.get_organism("ENSG00000164690") == "Homo_sapiens"
 
 
-<<<<<<< HEAD
 def test_bed_is_sorted(unsorted_fragments, sorted_fragments):
     """ Test if the _bed_is_sorted() function works as expected """
 
@@ -269,7 +268,6 @@
 
     # Clean up
     os.remove(sorted_bedfile)
-=======
 def test_check_marker_lists(adata2, marker_dict):
     """ Test that check_marker_lists intersects lists correctly. """
 
@@ -277,7 +275,6 @@
 
     assert filtered_marker == {"Celltype A": ['ENSMUSG00000103377', 'ENSMUSG00000104428'],
                                "Celltype B": ['ENSMUSG00000102272']}
->>>>>>> 6992d511
 
 
 # TODO
