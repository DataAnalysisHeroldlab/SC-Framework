--- conflicted
+++ resolved
@@ -172,9 +172,6 @@
     files = ["afile.txt", "notfound.txt"]
     utils.remove_files(files)
 
-<<<<<<< HEAD
-    assert not os.path.isfile("afile.txt")
-=======
     assert os.path.isfile("afile.txt") is False
 
 
@@ -184,5 +181,4 @@
     pseudobulk = utils.pseudobulk_table(adata, "group")
 
     assert pseudobulk.shape[0] == adata.shape[0]
-    assert pseudobulk.shape[1] == 3  # number of groups
->>>>>>> cd3b542b
+    assert pseudobulk.shape[1] == 3  # number of groups