--- conflicted
+++ resolved
@@ -48,7 +48,6 @@
 # ------------------------- Tests ------------------------- #
 
 
-<<<<<<< HEAD
 @pytest.mark.parametrize("inplace, threads, config, best, coordinate_cols",
                          [(True, 1, None, True, None),
                           (False, 2, uropa_config, False, ["chr", "start", "stop"])])
@@ -117,45 +116,4 @@
             assert err.value.args[0] == 'Header in gtf file does not match gtf format'
 
     else:
-        raise ValueError("Invalid key: {}".format(key))
-=======
-@pytest.mark.parametrize("inplace", [True, False])
-def test_annot_HVG(adata_rna, inplace):
-    """Test if 'highly_variable' column is added to adata.var."""
-
-    sc.pp.log1p(adata_rna)
-    out = anno.annot_HVG(adata_rna, inplace=inplace)
-
-    if inplace:
-        assert out is None
-        assert "highly_variable" in adata_rna.var.columns
-    else:
-        assert "highly_variable" in out.var.columns
-
-
-@pytest.mark.parametrize("inplace", [True, False])
-def test_get_variable_features(adata_atac_qc, inplace):
-    """Test get_variable_features success."""
-    adata = adata_atac_qc.copy()
-
-    assert "highly_variable" not in adata.var.columns
-
-    output = anno.get_variable_features(adata=adata,
-                                        max_cells=None,
-                                        min_cells=0,
-                                        show=True,
-                                        inplace=inplace)
-
-    if inplace:
-        assert output is None
-        assert "highly_variable" in adata.var.columns
-    else:
-        assert "highly_variable" in output.var.columns
-        assert "highly_variable" not in adata.var.columns
-
-
-def test_get_variable_features_fail(adata_atac):
-    """Test get_variable_features failure."""
-    with pytest.raises(KeyError):
-        anno.get_variable_features(adata=adata_atac)
->>>>>>> b25eec4e
+        raise ValueError("Invalid key: {}".format(key))