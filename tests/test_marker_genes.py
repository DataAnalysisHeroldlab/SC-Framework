import pytest
import os
import scanpy as sc
import numpy as np
import tempfile
import sctoolbox.marker_genes as mg


# ---------------------------- FIXTURES -------------------------------- #

@pytest.fixture
def adata():

    np.random.seed(1)  # set seed for reproducibility

    h5ad = os.path.join(os.path.dirname(__file__), 'data', 'adata.h5ad')
    adata = sc.read_h5ad(h5ad)

    sample_names = ["C1_1", "C1_2", "C2_1", "C2_2", "C3_1", "C3_2"]
    adata.obs["samples"] = np.random.choice(sample_names, size=adata.shape[0])
    adata.obs["condition"] = adata.obs["samples"].str.split("_", expand=True)[0]
    adata.obs["condition-col"] = adata.obs["condition"]

    # Raw counts for DESeq2
    adata.layers["raw"] = adata.layers["spliced"] + adata.layers["unspliced"]

    return adata


@pytest.fixture
def adata_score(adata):
    """ Prepare adata for scoring/ cell cycle test. """

    # set gene names as index instead of ensemble ids
    adata.var.reset_index(inplace=True)
    adata.var['gene'] = adata.var['gene'].astype('str')
    adata.var.set_index('gene', inplace=True)
    adata.var_names_make_unique()

    return adata


@pytest.fixture
def s_genes(adata_score):
    return adata_score.var.index[:int(len(adata_score.var) / 2)].tolist()


@pytest.fixture
def g2m_genes(adata_score):
    return adata_score.var.index[int(len(adata_score.var) / 2):].tolist()


@pytest.fixture
def g2m_file(g2m_genes):
    """ Write a tmp file, which is deleted after usage. """
    with tempfile.TemporaryDirectory() as tmpdir:
        tmp = os.path.join(tmpdir, "g2m_genes.txt")

        with open(tmp, "w") as f:
            f.writelines([g + "\n" for g in g2m_genes])

        yield tmp


@pytest.fixture
def s_file(s_genes):
    """ Write a tmp file, which is deleted after usage. """
    with tempfile.TemporaryDirectory() as tmpdir:
        tmp = os.path.join(tmpdir, "s_genes.txt")

        with open(tmp, "w") as f:
            f.writelines([g + "\n" for g in s_genes])

        yield tmp


@pytest.fixture
def gene_set(adata_score):
    return adata_score.var.index.to_list()[:50]


# ------------------------------ TESTS --------------------------------- #

def test_get_chromosome_genes():
    """ Test if get_chromosome_genes get the right genes from the gtf """

    gtf = os.path.join(os.path.dirname(__file__), 'data', 'genes.gtf')

    with pytest.raises(Exception):
        mg.get_chromosome_genes(gtf, "NA")

    genes_chr1 = mg.get_chromosome_genes(gtf, "chr1")
    genes_chr11 = mg.get_chromosome_genes(gtf, "chr11")

    assert genes_chr1 == ["DDX11L1", "WASH7P", "MIR6859-1"]
    assert genes_chr11 == ["DGAT2"]


@pytest.mark.parametrize("species, gene_column", [("mouse", None),
                                                  ("unicorn", "gene")])
def test_label_genes(adata, species, gene_column):
    """ Test of genes are labeled in adata.var """

<<<<<<< HEAD
    sctoolbox.marker_genes.label_genes(adata, gene_column=gene_column, species=species)
=======
    if species is None:
        with pytest.raises(ValueError):
            mg.label_genes(adata, species=species)  # no species given, and it cannot be found in infoprocess

    else:
        mg.label_genes(adata, gene_column=gene_column, species=species)
>>>>>>> e8afcde8

    added_columns = ["is_ribo", "is_mito", "cellcycle", "is_gender"]
    missing = set(added_columns) - set(adata.var.columns)  # test that columns were added

    if species == "mouse":
        assert len(missing) == 0
    else:
        assert "is_mito" in adata.var.columns and "is_ribo" in adata.var.columns  # is_gender and cellcycle are not added


def test_get_rank_genes_tables(adata):
    """ test if rank gene tables are created and saved to excel file """

    sc.tl.rank_genes_groups(adata, groupby="condition")

    tables = mg.get_rank_genes_tables(adata, out_group_fractions=True, save_excel="rank_genes.xlsx")

    assert len(tables) == 3
    assert os.path.exists("rank_genes.xlsx")


def test_mask_rank_genes(adata):
    """ Test if genes are masked in adata.uns['rank_genes_groups'] """

    sc.tl.rank_genes_groups(adata, groupby="condition")

    genes = adata.var.index.tolist()[:10]
    mg.mask_rank_genes(adata, genes)
    tables = mg.get_rank_genes_tables(adata)

    for key in tables:
        table_names = tables[key]["names"].tolist()
        assert len(set(genes) - set(table_names)) == len(genes)  # all genes are masked


@pytest.mark.parametrize(
    "species, s_genes, g2m_genes, inplace",
    [
        # ("mouse", None, None, False),  # can not test on species as no cell cycle genes are present in testdata
        (None, "s_file", "g2m_file", True),
        (None, "s_genes", "g2m_genes", True),
        ("unicorn", None, None, False)
    ],
    indirect=["s_genes", "g2m_genes"]
)
def test_predict_cell_cycle(adata_score, species, s_genes, g2m_genes, inplace):
    """ Test if cell cycle is predicted and added to adata.obs """
    expected_columns = ["S_score", "G2M_score", "phase"]

    assert not any(c in adata_score.obs.columns for c in expected_columns)

    if species == "unicorn":
        with pytest.raises(ValueError):
            mg.predict_cell_cycle(adata_score, species=species)
            return

    out = mg.predict_cell_cycle(adata_score, species=species, s_genes=s_genes, g2m_genes=g2m_genes, inplace=inplace)

    if inplace:
        assert out is None
        assert all(c in adata_score.obs.columns for c in expected_columns)
    else:
        assert not any(c in adata_score.obs.columns for c in expected_columns)
        assert all(c in out.obs.columns for c in expected_columns)


@pytest.mark.parametrize(
    "score_name, gene_set, inplace",
    [
        ("test1", "gene_set", False),
        ("test2", os.path.join(os.path.dirname(__file__), 'data', 'test_score_genes.txt'), True)
    ],
    indirect=["gene_set"]
)
def test_score_genes(adata_score, score_name, gene_set, inplace):
    """ Test if genes are scored and added to adata.obs """

    assert score_name not in adata_score.obs.columns

    out = mg.score_genes(adata_score, gene_set, score_name=score_name, inplace=inplace)

    if inplace:
        assert out is None
        assert score_name in adata_score.obs.columns
    else:
        assert score_name not in adata_score.obs.columns
        assert score_name in out.obs.columns


# Outcommented because the CI job currently does not have R and DESeq2 installed
# Can be outcommented for testing locally
#
# @pytest.mark.parametrize("condition_col, error",
#                         [("not_present", "was not found in adata.obs.columns"),
#                          ("condition-col", "not a valid column name within R"),
#                          ("condition", None)])
# def test_deseq(adata, condition_col, error):
#    """ Test if deseq2 is run and returns a dataframe """
#
#    # test if error is raised
#    if isinstance(error, str):
#        with pytest.raises(ValueError, match=error):
#            mg.run_deseq2(adata, sample_col="samples", condition_col=condition_col, layer="raw")
#
#    else:  # should run without exceptions
#        df = mg.run_deseq2(adata, sample_col="samples", condition_col=condition_col, layer="raw")
#
#        assert type(df).__name__ == "DataFrame"<|MERGE_RESOLUTION|>--- conflicted
+++ resolved
@@ -101,16 +101,12 @@
 def test_label_genes(adata, species, gene_column):
     """ Test of genes are labeled in adata.var """
 
-<<<<<<< HEAD
-    sctoolbox.marker_genes.label_genes(adata, gene_column=gene_column, species=species)
-=======
     if species is None:
         with pytest.raises(ValueError):
             mg.label_genes(adata, species=species)  # no species given, and it cannot be found in infoprocess
 
     else:
         mg.label_genes(adata, gene_column=gene_column, species=species)
->>>>>>> e8afcde8
 
     added_columns = ["is_ribo", "is_mito", "cellcycle", "is_gender"]
     missing = set(added_columns) - set(adata.var.columns)  # test that columns were added
