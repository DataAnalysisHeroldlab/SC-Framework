{
 "cells": [
  {
   "cell_type": "code",
   "execution_count": null,
   "id": "7cfc7753",
   "metadata": {
    "editable": false,
    "hide_input": true,
    "init_cell": true
   },
   "outputs": [],
   "source": [
    "from sctoolbox.utils.jupyter import bgcolor, _compare_version\n",
    "\n",
    "nb_name = \"0B_ligand_receptor.ipynb\"\n",
    "\n",
    "_compare_version(nb_name)"
   ]
  },
  {
   "cell_type": "markdown",
   "id": "e8f92cf5",
   "metadata": {
    "ExecuteTime": {
     "end_time": "2024-01-29T11:38:56.136472Z",
     "start_time": "2024-01-29T11:38:56.126793Z"
    }
   },
   "source": [
    "# 0B - Receptor-Ligand Analysis\n",
    "<hr style=\"border:2px solid black\"> </hr>"
   ]
  },
  {
   "cell_type": "markdown",
   "id": "6eb2f99c",
   "metadata": {},
   "source": [
    "## 1 - Description\n",
    "\n",
    "**Note: Requires notebook 04_clustering to be run prior to this notebook.**\n",
    "\n",
    "Receptor-ligand interactions play a crucial role in mediating cellular communication and signaling processes in biological systems. In the context of single-cell data analysis, studying receptor-ligand interactions provides insights into cell-cell communication networks and their impact on various cellular functions and behaviors.  \n",
    "This notebook provides the tools to investigate and visualize the ligand-receptor interactions between conditions and/or clusters."
   ]
  },
  {
   "cell_type": "markdown",
   "id": "25b04078",
   "metadata": {},
   "source": [
    "--------------"
   ]
  },
  {
   "cell_type": "markdown",
   "id": "0b949b6b",
   "metadata": {},
   "source": [
    "## 2 - Setup"
   ]
  },
  {
   "cell_type": "code",
   "execution_count": null,
   "id": "41a19f00",
   "metadata": {
    "editable": false,
    "hide_input": false
   },
   "outputs": [],
   "source": [
    "import sctoolbox.tools.receptor_ligand as rl\n",
    "import sctoolbox.utils as utils\n",
    "import pandas as pd\n",
    "from sctoolbox import settings\n",
    "settings.settings_from_config(\"config.yaml\", key=\"0B\")"
   ]
  },
  {
   "cell_type": "markdown",
   "id": "1d47feee",
   "metadata": {},
   "source": [
    "--------------"
   ]
  },
  {
   "cell_type": "markdown",
   "id": "b1c7691c",
   "metadata": {},
   "source": [
    "## 3 - Load adata\n",
    "The dataset must be clustered for a receptor-ligand analysis."
   ]
  },
  {
   "cell_type": "markdown",
   "id": "8c8e401d",
   "metadata": {},
   "source": [
    "<h1><center>⬐ Fill in input data here ⬎</center></h1>"
   ]
  },
  {
   "cell_type": "code",
   "execution_count": null,
   "id": "dc918405",
   "metadata": {
    "hide_input": false,
    "init_cell": true
   },
   "outputs": [],
   "source": [
    "%bgcolor PowderBlue\n",
    "\n",
    "anndata_file = \"anndata_4.h5ad\""
   ]
  },
  {
   "cell_type": "markdown",
   "id": "3b42b796",
   "metadata": {},
   "source": [
    "___"
   ]
  },
  {
   "cell_type": "code",
   "execution_count": null,
   "id": "cd45e497",
   "metadata": {
    "editable": false,
    "hide_input": false
   },
   "outputs": [],
   "source": [
    "adata = utils.adata.load_h5ad(anndata_file)\n",
    "\n",
    "with pd.option_context(\"display.max.rows\", 5, \"display.max.columns\", None):\n",
    "    display(adata)\n",
    "    display(adata.obs)\n",
    "    display(adata.var)"
   ]
  },
  {
   "cell_type": "markdown",
   "id": "e9aabcb7",
   "metadata": {},
   "source": [
    "--------------"
   ]
  },
  {
   "cell_type": "markdown",
   "id": "b713208e",
   "metadata": {},
   "source": [
    "## 4 - General input"
   ]
  },
  {
   "cell_type": "markdown",
   "id": "ad45b912",
   "metadata": {},
   "source": [
    "<h1><center>⬐ Fill in input data here ⬎</center></h1>"
   ]
  },
  {
   "cell_type": "code",
   "execution_count": null,
   "id": "6e324673",
   "metadata": {
    "hide_input": false,
    "init_cell": true
   },
   "outputs": [],
   "source": [
    "%bgcolor PowderBlue\n",
    "\n",
    "# Path to receptor ligand database\n",
    "# Either a path/link to a table or the name of a LIANA resource (https://liana-py.readthedocs.io/en/latest/notebooks/prior_knowledge.html#Ligand-Receptor-Interactions).\n",
    "db_path = 'consensus' # 'http://tcm.zju.edu.cn/celltalkdb/download/processed_data/human_lr_pair.txt'\n",
    "ligand_column = 'ligand'\n",
    "receptor_column = 'receptor'\n",
    "\n",
    "# Comput interactions\n",
    "cluster_col = \"clustering\"\n",
    "normalize = 1000 # Correct clusters to given size.\n",
    "gene_col = None # Column that holds gene name /id. Set to None to use index\n",
    "overwrite = False # Overwrite existing interaction table\n",
    "\n",
    "# Plotting\n",
    "\n",
    "dpi = 100\n",
    "\n",
    "## Violin\n",
    "violin_min_perc = 0 # Minimum percentage of cells in a cluster that express the respective gene.\n",
    "violin_out_suffix = \"violin\" # Suffix of output file\n",
    "violin_figsize = (5, 30) # Figure size\n",
    "\n",
    "## Network\n",
    "net_min_perc = 0 # Minimum percentage of cells in a cluster that express the respective gene.\n",
    "net_interaction_score = 0 # Interaction score must be above this threshold for the interaction to be counted in the graph.\n",
    "net_interaction_perc = None #90 # Select interaction scores above or equal to the given percentile. Will overwrite parameter interaction_score.\n",
    "net_out_suffix = \"network\" # Suffix of output file\n",
    "net_title = None # Plot title\n",
    "net_color_min = 0 # Min value for color range\n",
    "net_color_max = None # Max value for color range\n",
    "# hairball specific parameters\n",
    "net_restrict_to = [] # Only show given clusters provided in list.\n",
    "net_show_count = True # Show the interaction count\n",
    "# cyclone specific parameters\n",
    "net_directional = False # Show the direction of the interactions (ligand -> receptor)\n",
    "net_sector_size_is_cluster_size = False # Sector width is based on number of cells\n",
    "net_show_genes = True # Show the top receptor & ligand genes for each cluster\n",
    "net_gene_amount = 5 # The amount of top receptor & ligand genes that are shown for each cluster\n",
    "\n",
    "## Connection plot\n",
    "con_restrict_to = None # Restrict plot to given cluster names.\n",
    "con_figsize = (5, 10) # Figure size\n",
    "con_out_suffix=\"connectionPlot\" # Suffix of output file\n",
    "con_title = None # Plot title\n",
    "con_filter = \"receptor_score > 0 & ligand_score > 0 & interaction_score > 0 & receptor_percent >= 20 & ligand_percent >= 20\" # Conditions to filter the interaction table\n",
    "con_lw_multiplier = 2 # Linewidth multiplier\n",
    "con_wspace = 0.4 # Width between plots\n",
    "con_lig_whitelist = None # List of ligand genes that should be exclusively shown.\n",
    "con_rec_whitelist = None # List of receptor genes that should be exclusively shown.\n",
    "con_dot_size = (10, 100) # Min and max size of the dots.\n",
    "con_line_colors = \"rainbow\" # Color scheme used to color the connection lines.\n",
    "con_dot_colors = \"flare\" # Color scheme used to color the dots.\n",
    "con_xlabel_order = None # A list of all xlabels. Will order the xlabels in the given order. None = alphabetically\n",
    "con_alpha_range = None # A min-max tuple (e.g. `(0, 10)`). Set the legend range of the lines alpha values. None = use data min and max.\n",
    "\n",
    "## Filter for interaction table\n",
    "tab_min_perc = 0\n",
    "tab_interaction_score = 0\n",
    "tab_interaction_perc = 90\n",
    "tab_out_suffix = \"interaction_table\"\n",
    "group_a = None\n",
    "group_b = None"
   ]
  },
  {
   "cell_type": "markdown",
   "id": "2a862666",
   "metadata": {},
   "source": [
    "__Use `help(<function_name>)` for information on the parameters. E.g. `help(rl.download_db)`__"
   ]
  },
  {
   "cell_type": "markdown",
   "id": "8fad7331",
   "metadata": {},
   "source": [
    "_______"
   ]
  },
  {
   "cell_type": "markdown",
   "id": "8d234315",
   "metadata": {},
   "source": [
    "## 5 - Download receptor-ligand database\n",
    "Provide a path to a table with receptor-ligand interactions. Will be stored in the adata object (`adata.uns['receptor-ligand]['database']`)."
   ]
  },
  {
   "cell_type": "code",
   "execution_count": null,
   "id": "e16291e6",
   "metadata": {
    "editable": false,
    "hide_input": false
   },
   "outputs": [],
   "source": [
    "rl.download_db(adata=adata,\n",
    "               db_path=db_path,\n",
    "               ligand_column=ligand_column,\n",
    "               receptor_column=receptor_column,\n",
    "               inplace=True,\n",
    "               overwrite=False)"
   ]
  },
  {
   "cell_type": "markdown",
   "id": "ad8196ad",
   "metadata": {},
   "source": [
    "--------------"
   ]
  },
  {
   "cell_type": "markdown",
   "id": "ae0934e8",
   "metadata": {
    "code_folding": []
   },
   "source": [
    "## 6 - Compute interactions\n",
    "Create a table of receptor-ligand interactions between given groups. This table is used for plotting. Will be stored in the adata object (`adata.uns['receptor-ligand']['interactions']`)"
   ]
  },
  {
   "cell_type": "code",
   "execution_count": null,
   "id": "49132f76",
   "metadata": {
    "editable": false,
    "hide_input": false
   },
   "outputs": [],
   "source": [
    "rl.calculate_interaction_table(adata=adata,\n",
    "                               cluster_column=cluster_col,\n",
    "                               gene_index=gene_col,\n",
    "                               normalize=normalize,\n",
    "                               inplace=True,\n",
    "                               overwrite=overwrite)"
   ]
  },
  {
   "cell_type": "markdown",
   "id": "009f7c43",
   "metadata": {},
   "source": [
    "--------------"
   ]
  },
  {
   "cell_type": "markdown",
   "id": "6fcae646",
   "metadata": {},
   "source": [
    "## 7 - Plotting\n",
    "<hr style=\"border:2px solid black\"> </hr>"
   ]
  },
  {
   "cell_type": "markdown",
   "id": "9f075f5e",
   "metadata": {},
   "source": [
    "### 7.1 - Violin\n",
    "Show the distribution of interaction scores for all group combinations.\n",
    "\n",
    "Scores `> 0` can be interpreted as receptor-ligand interactions enriched for group combination.  \n",
    "Scores `< 0` can be interpreted as receptor-ligand interactions depleted for group combination."
   ]
  },
  {
   "cell_type": "code",
   "execution_count": null,
   "id": "35a60053",
   "metadata": {
    "editable": false,
    "hide_input": false
   },
   "outputs": [],
   "source": [
    "rl.interaction_violin_plot(adata,\n",
    "                           min_perc=violin_min_perc,\n",
    "                           save=f\"rl_{violin_out_suffix}.pdf\",\n",
    "                           figsize=violin_figsize,\n",
    "                           dpi=dpi)"
   ]
  },
  {
   "cell_type": "markdown",
   "id": "cf75cc26",
   "metadata": {},
   "source": [
    "__________"
   ]
  },
  {
   "cell_type": "markdown",
   "id": "cb6ca70d",
   "metadata": {},
   "source": [
    "### 7.2 - Network\n",
    "Show a network graph of number of interactions between groups."
   ]
  },
  {
   "cell_type": "code",
   "execution_count": null,
   "id": "fea164b4",
   "metadata": {
    "editable": false,
    "hide_input": false
   },
   "outputs": [],
   "source": [
    "rl.hairball(adata,\n",
    "            min_perc=net_min_perc,\n",
    "            interaction_score=net_interaction_score,\n",
    "            interaction_perc=net_interaction_perc,\n",
    "            save=f\"rl_hairball_{net_out_suffix}.pdf\",\n",
    "            title=net_title,\n",
    "            color_min=net_color_min,\n",
    "            color_max=net_color_max,\n",
    "            restrict_to=net_restrict_to,\n",
    "            show_count=net_show_count\n",
    "           )"
   ]
  },
  {
   "cell_type": "code",
   "execution_count": null,
   "id": "91ef7512",
   "metadata": {
    "editable": false
   },
   "outputs": [],
   "source": [
    "_ = rl.cyclone(adata=adata,\n",
    "               min_perc=net_min_perc,\n",
    "               interaction_score=net_interaction_score,\n",
    "               interaction_perc=net_interaction_perc,\n",
    "               save=f\"rl_cyclone_{net_out_suffix}.pdf\",\n",
    "               color_min=net_color_min,\n",
    "               color_max=net_color_max,\n",
    "               title=net_title,\n",
    "               directional=net_directional,\n",
    "               sector_size_is_cluster_size=net_sector_size_is_cluster_size,\n",
    "               show_genes=net_show_genes,\n",
    "               gene_amount=net_gene_amount\n",
    ")"
   ]
  },
  {
   "cell_type": "markdown",
   "id": "7b8a3129",
   "metadata": {},
   "source": [
    "__________"
   ]
  },
  {
   "cell_type": "markdown",
   "id": "fbc63b48",
   "metadata": {},
   "source": [
    "### 7.3 - Receptor-ligand connections\n",
    "Show a detailed view on receptor-ligand pairs and their strength between groups.\n",
    "\n",
    "- __receptor-/ ligand score__: Gene enriched (`> 0`) or depleted (`< 0`) for specific group.\n",
    "- __receptor-/ ligand percent__: Percent of cells in a group expressing gene.\n",
    "- __interaction score__: Receptor-ligand pair enriched (`> 0`) or depleted (`< 0`) between groups."
   ]
  },
  {
   "cell_type": "code",
   "execution_count": null,
   "id": "6305aa84",
   "metadata": {
    "editable": false,
    "hide_input": false
   },
   "outputs": [],
   "source": [
    "rl.connectionPlot(adata=adata, \n",
    "                  restrict_to=con_restrict_to,\n",
    "                  figsize=con_figsize,\n",
    "                  dpi=dpi,\n",
    "                  connection_alpha=\"interaction_score\",\n",
    "                  save=f\"rl_{con_out_suffix}.pdf\",\n",
    "                  title=con_title,\n",
    "                  receptor_cluster_col=\"receptor_cluster\",\n",
    "                  receptor_col=\"receptor_gene\",\n",
    "                  receptor_hue=\"receptor_percent\",\n",
    "                  receptor_size=\"receptor_score\",\n",
    "                  receptor_genes=con_rec_whitelist,\n",
    "                  ligand_cluster_col=\"ligand_cluster\",\n",
    "                  ligand_col=\"ligand_gene\",\n",
    "                  ligand_hue=\"ligand_percent\",\n",
    "                  ligand_size=\"ligand_score\",\n",
    "                  ligand_genes=con_lig_whitelist,\n",
    "                  filter=con_filter,\n",
    "                  lw_multiplier=con_lw_multiplier,\n",
    "                  dot_size=con_dot_size,\n",
    "                  wspace=con_wspace,\n",
    "                  line_colors=con_line_colors,\n",
    "                  dot_colors=con_dot_colors,\n",
    "                  col_order=con_xlabel_order,\n",
    "                  alpha_range=con_alpha_range\n",
    "                 )"
   ]
  },
  {
   "cell_type": "markdown",
   "id": "07a4bb20",
   "metadata": {},
   "source": [
    "__________"
   ]
  },
  {
   "cell_type": "markdown",
   "id": "a97d61d0",
   "metadata": {},
   "source": [
    "## 8 - Get interaction table"
   ]
  },
  {
   "cell_type": "code",
   "execution_count": null,
   "id": "84500ec0",
   "metadata": {
    "editable": false,
    "hide_input": false
   },
   "outputs": [],
   "source": [
    "interaction_table = rl.get_interactions(adata,\n",
    "                                        min_perc = tab_min_perc,\n",
    "                                        interaction_score = tab_interaction_score,\n",
    "                                        interaction_perc = tab_interaction_perc,\n",
    "                                        group_a = group_a,\n",
    "                                        group_b = group_b,\n",
    "                                        save = f\"rl_{tab_out_suffix}.tsv\")"
   ]
  }
 ],
 "metadata": {
  "kernelspec": {
   "display_name": "sctoolbox",
   "language": "python",
   "name": "sctoolbox"
  },
  "language_info": {
   "codemirror_mode": {
    "name": "ipython",
    "version": 3
   },
   "file_extension": ".py",
   "mimetype": "text/x-python",
   "name": "python",
   "nbconvert_exporter": "python",
   "pygments_lexer": "ipython3",
<<<<<<< HEAD
   "version": "3.11.9"
=======
   "version": "3.10.14"
  },
  "sc_framework": {
   "version": "0.9.0b"
>>>>>>> 2dd1b8ce
  }
 },
 "nbformat": 4,
 "nbformat_minor": 5
}<|MERGE_RESOLUTION|>--- conflicted
+++ resolved
@@ -544,14 +544,10 @@
    "name": "python",
    "nbconvert_exporter": "python",
    "pygments_lexer": "ipython3",
-<<<<<<< HEAD
-   "version": "3.11.9"
-=======
    "version": "3.10.14"
   },
   "sc_framework": {
    "version": "0.9.0b"
->>>>>>> 2dd1b8ce
   }
  },
  "nbformat": 4,
