--- conflicted
+++ resolved
@@ -167,20 +167,15 @@
     "filter_gender = False\n",
     "\n",
     "# Optional: Plot STARsolo quality if a path is given\n",
-<<<<<<< HEAD
-    "quant_folder = \"\"\n",
+    "quant_folder = \"\"",
     "\n",
     "# correction of ambient RNA using scAR\",\n",
     "# Caution this process is expensive and thus will take time to run!\",\n",
     "# Requires the raw (unfiltered) AnnData object containing all droplets.\",\n",
     "path_raw_adata = \"\"  # The path to the raw h5ad file. Leave empty to skip.\",\n",
     "epochs = 150  # Number of iterations for the model.\""
-   ]
-=======
-    "quant_folder = \"\""
-   ],
-   "outputs": []
->>>>>>> 03ff6ffc
+   ],
+   "outputs": []
   },
   {
    "cell_type": "markdown",
