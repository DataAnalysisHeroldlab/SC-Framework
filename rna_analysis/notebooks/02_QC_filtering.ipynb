--- conflicted
+++ resolved
@@ -13,18 +13,12 @@
     "\n",
     "nb_name = \"02_QC_filtering.ipynb\"\n",
     "\n",
-<<<<<<< HEAD
     "_compare_version(nb_name)\n",
     "\n",
     "# create temporary mock of qc.gmm_threshold to avoid undefiend error and retain startup time\n",
     "from types import SimpleNamespace\n",
     "qc = SimpleNamespace(gmm_threshold=None)"
    ]
-=======
-    "_compare_version(nb_name)"
-   ],
-   "outputs": []
->>>>>>> 03ff6ffc
   },
   {
    "cell_type": "markdown",
