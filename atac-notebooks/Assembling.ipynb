--- conflicted
+++ resolved
@@ -532,11 +532,7 @@
    "metadata": {},
    "outputs": [],
    "source": [
-<<<<<<< HEAD
-    "pct_rip_column = overlap.check_pct_reads_in_promoters(adata)\n",
-=======
     "pct_rip_column = overlap.check_pct_fragments_in_promoters(adata)\n",
->>>>>>> 67a416a0
     "pct_rip_column"
    ]
   },
@@ -599,11 +595,7 @@
    "outputs": [],
    "source": [
     "if not pct_rip_column:\n",
-<<<<<<< HEAD
-    "    overlap.pct_reads_in_promoters(adata, promoters_gtf, fragments_file, cb_col=None, nproc=1)\n",
-=======
     "    overlap.pct_fragments_in_promoters(adata, promoters_gtf, fragments_file, cb_col=None, nproc=1)\n",
->>>>>>> 67a416a0
     "adata.obs"
    ]
   },
