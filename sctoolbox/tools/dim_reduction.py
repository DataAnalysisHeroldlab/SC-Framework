--- conflicted
+++ resolved
@@ -285,22 +285,8 @@
     selected_pcs = []
 
     if "variance" in how:
-<<<<<<< HEAD
 
         variance = anndata.uns["pca"]["variance_ratio"]
-=======
-        # check if selected_pcs hold some values
-        if len(selected_pcs) > 0:
-            # index to subset the PCs afterwards
-            subset_idx = np.array(list(selected_pcs[0].copy())) - 1
-            # subset PC names to the still available PCs
-            PC_names = all_PC_names[subset_idx]
-            # subset the variances to the still available PCs
-            variance = anndata.uns["pca"]["variance_ratio"][subset_idx]
-        else:
-            variance = anndata.uns["pca"]["variance_ratio"]
-            PC_names = all_PC_names
->>>>>>> b305dd88
 
         if var_method == "knee":
             # compute knee
