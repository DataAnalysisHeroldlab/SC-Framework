<<<<<<< HEAD
import os
import numpy as np
import scanpy as sc
import scipy

from sctoolbox._settings import settings
import sctoolbox.utils as utils


def get_adata_subsets(adata, groupby):
    """
    Split an anndata object into a dict of sub-anndata objects based on a grouping column.

    Parameters
    ----------
    adata : anndata.AnnData
        Anndata object to split.
    groupby : str
        Column name in adata.obs to split by.

    Returns
    -------
    dict :
        Dictionary of anndata objects in the format {<group1>: anndata, <group2>: anndata, (...)}.
    """

    group_names = adata.obs[groupby].astype("category").cat.categories.tolist()
    adata_subsets = {name: adata[adata.obs[groupby] == name] for name in group_names}

    return adata_subsets


def add_expr_to_obs(adata, gene):
    """
    Add expression of a gene from adata.X to adata.obs as a new column.

    Parameters
    ----------
    adata : anndata.AnnData
        Anndata object to add expression to.
    gene : str
        Gene name to add expression of.
    """

    boolean = adata.var.index == gene
    if sum(boolean) == 0:
        raise Exception(f"Gene {gene} not found in adata.var.index")

    else:
        idx = np.argwhere(boolean)[0][0]
        adata.obs[gene] = adata.X[:, idx].todense().A1


def shuffle_cells(adata, seed=42):
    """
    Shuffle cells in an adata object to improve plotting.
    Otherwise, cells might be hidden due plotting samples in order e.g. sample1, sample2, etc.

    Parameters
    -----------
    adata : anndata.AnnData
        Anndata object to shuffle cells in.

    Returns
    -------
    anndata.AnnData :
        Anndata object with shuffled cells.
    seed : int, default 42
        Seed for random number generator.
    """

    import random
    state = random.getstate()

    random.seed(seed)
    shuffled_barcodes = random.sample(adata.obs.index.tolist(), len(adata))
    adata = adata[shuffled_barcodes]

    random.setstate(state)  # reset random state

    return adata


def get_minimal_adata(adata):
    """ Return a minimal copy of an anndata object e.g. for estimating UMAP in parallel.

    Parameters
    ----------
    adata : anndata.AnnData
        Annotated data matrix.

    Returns
    -------
    anndata.AnnData
        Minimal copy of anndata object.
    """

    adata_minimal = adata.copy()
    adata_minimal.X = None
    adata_minimal.layers = None
    adata_minimal.raw = None

    return adata_minimal


def load_h5ad(path):
    """
    Load an anndata object from .h5ad file.

    Parameters
    ----------
    path : str
        Name of the file to load the anndata object. NOTE: Uses the internal 'sctoolbox.settings.adata_input_dir' + 'sctoolbox.settings.adata_input_prefix' as prefix.

    Returns
    -------
    anndata.AnnData :
        Loaded anndata object.
    """

    adata_input = settings.full_adata_input_prefix + path
    adata = sc.read_h5ad(filename=adata_input)

    print(f"The adata object was loaded from: {adata_input}")

    # Save information of source to adata
    utils.add_uns_info(adata, ["sctoolbox", "source"], os.path.abspath(adata_input))

    return adata


def save_h5ad(adata, path):
    """
    Save an anndata object to an .h5ad file.

    Parameters
    ----------
    adata : anndata.AnnData
        Anndata object to save.
    path : str
        Name of the file to save the anndata object. NOTE: Uses the internal 'sctoolbox.settings.adata_output_dir' + 'sctoolbox.settings.adata_output_prefix' as prefix.
    """

    # Log user to adata.uns
    utils.initialize_uns(adata, "user")
    adata.uns["sctoolbox"]["user"].update({utils.get_user(): utils.get_datetime()})  # overwrites existing entry for each user

    # Save adata
    adata_output = settings.full_adata_output_prefix + path
    adata.write(filename=adata_output)

    print(f"The adata object was saved to: {adata_output}")


def prepare_for_cellxgene(adata, keep_obs=None, keep_var=None, rename_obs=None, rename_var=None, inplace=False):
    """
    Prepares the given adata for cellxgene deployment.

    Parameters
    ----------
    adata : scanpy.Anndata
        Anndata object.
    keep_obs : list, default
        adata.obs columns that should be kept. None to keep all.
    keep_var : list, default
        adata.var columns that should be kept. None to keep all.
    rename_obs : dict or None, default None
        Dictionary of .obs columns to rename. Key is the old name, value the new one.
    rename_var : dict or None, default None
        Dictionary of .var columns to rename. Key is the old name, value the new one.
    inplace : bool, default False

    Returns
    -------
    scanpy.Anndata or None:
        Returns the deployment ready Anndata object.
    """
    out = adata if inplace else adata.copy()

    # TODO remove more adata internals not needed for cellxgene

    ##### .obs #####
    # remove obs columns
    if keep_obs:
        drop_obs = set(out.obs.columns) - set(keep_obs)

        out.obs.drop(columns=drop_obs, inplace=True)

    # rename obs columns
    if rename_obs:
        out.obs.rename(columns=rename_obs, inplace=True)

    for c in out.obs:
        if out.obs[c].dtype == 'Int32':
            out.obs[c] = out.obs[c].astype('float64')

    out.obs.index.names = ['index']

    ##### .var #####
    # remove var columns
    if keep_var:
        drop_var = set(out.var.columns) - set(keep_var)

        out.var.drop(columns=drop_var, inplace=True)

    # rename obs columns
    if rename_var:
        out.var.rename(columns=rename_var, inplace=True)

    for c in out.var:
        if out.var[c].dtype == 'Int32':
            out.var[c] = out.var[c].astype('float64')

    out.var.index.names = ['index']

    ###### .X ######
    # convert .X to sparse matrix if needed
    if not scipy.sparse.isspmatrix(out.X):
        out.X = scipy.sparse.csc_matrix(out.X)

    out.X = out.X.astype("float32")

    ##### .uns #####
    # apply color fix
    # https://github.com/chanzuckerberg/cellxgene/issues/2598
    for key in out.uns.keys():
        if key.endswith('colors'):
            out.uns[key] = np.array([(c if len(c) <= 7 else c[:-2]) for c in adata.uns[key]])

    if not inplace:
        return out
=======
import numpy as np
import scanpy as sc
from collections.abc import Sequence  # check if object is iterable
from collections import OrderedDict

import sctoolbox.utils.decorator as deco
from sctoolbox._settings import settings
logger = settings.logger


def get_adata_subsets(adata, groupby):
    """
    Split an anndata object into a dict of sub-anndata objects based on a grouping column.

    Parameters
    ----------
    adata : anndata.AnnData
        Anndata object to split.
    groupby : str
        Column name in adata.obs to split by.

    Returns
    -------
    dict :
        Dictionary of anndata objects in the format {<group1>: anndata, <group2>: anndata, (...)}.
    """

    if groupby not in adata.obs.columns:
        raise ValueError(f"Column '{groupby}' not found in adata.obs")

    group_names = adata.obs[groupby].astype("category").cat.categories.tolist()
    adata_subsets = {name: adata[adata.obs[groupby] == name] for name in group_names}

    logger.debug("Split adata into {} subsets based on column '{}'".format(len(adata_subsets), groupby))

    return adata_subsets


@deco.log_anndata
def add_expr_to_obs(adata, gene):
    """
    Add expression of a gene from adata.X to adata.obs as a new column.

    Parameters
    ----------
    adata : anndata.AnnData
        Anndata object to add expression to.
    gene : str
        Gene name to add expression of.
    """

    boolean = adata.var.index == gene
    if sum(boolean) == 0:
        raise Exception(f"Gene {gene} not found in adata.var.index")

    else:
        idx = np.argwhere(boolean)[0][0]
        adata.obs[gene] = adata.X[:, idx].todense().A1


@deco.log_anndata
def shuffle_cells(adata, seed=42):
    """
    Shuffle cells in an adata object to improve plotting.
    Otherwise, cells might be hidden due plotting samples in order e.g. sample1, sample2, etc.

    Parameters
    -----------
    adata : anndata.AnnData
        Anndata object to shuffle cells in.

    Returns
    -------
    anndata.AnnData :
        Anndata object with shuffled cells.
    seed : int, default 42
        Seed for random number generator.
    """

    import random
    state = random.getstate()

    random.seed(seed)
    shuffled_barcodes = random.sample(adata.obs.index.tolist(), len(adata))
    adata = adata[shuffled_barcodes]

    random.setstate(state)  # reset random state

    return adata


def get_minimal_adata(adata):
    """ Return a minimal copy of an anndata object e.g. for estimating UMAP in parallel.

    Parameters
    ----------
    adata : anndata.AnnData
        Annotated data matrix.

    Returns
    -------
    anndata.AnnData
        Minimal copy of anndata object.
    """

    adata_minimal = adata.copy()
    adata_minimal.X = None
    adata_minimal.layers = None
    adata_minimal.raw = None

    return adata_minimal


def load_h5ad(path):
    """
    Load an anndata object from .h5ad file.

    Parameters
    ----------
    path : str
        Name of the file to load the anndata object. NOTE: Uses the internal 'sctoolbox.settings.adata_input_dir' + 'sctoolbox.settings.adata_input_prefix' as prefix.

    Returns
    -------
    anndata.AnnData :
        Loaded anndata object.
    """

    adata_input = settings.full_adata_input_prefix + path
    adata = sc.read_h5ad(filename=adata_input)

    logger.info(f"The adata object was loaded from: {adata_input}")

    return adata


@deco.log_anndata
def save_h5ad(adata, path):
    """
    Save an anndata object to an .h5ad file.

    Parameters
    ----------
    adata : anndata.AnnData
        Anndata object to save.
    path : str
        Name of the file to save the anndata object. NOTE: Uses the internal 'sctoolbox.settings.adata_output_dir' + 'sctoolbox.settings.adata_output_prefix' as prefix.
    """

    # Save adata
    adata_output = settings.full_adata_output_prefix + path
    adata.write(filename=adata_output)

    logger.info(f"The adata object was saved to: {adata_output}")


def add_uns_info(adata, key, value, how="overwrite"):
    """
    Add information to adata.uns['sctoolbox']. This is used for logging the parameters and options of different steps in the analysis.

    Parameters
    ----------
    adata : anndata.AnnData
        An AnnData object.
    key : str or list
        The key to add to adata.uns['sctoolbox']. If the key is a list, it represents a path within a nested dictionary.
    value : any
        The value to add to adata.uns['sctoolbox'].
    how : str, default overwrite
        When set to "overwrite" provided key will be overwriten. If "append" will add element to existing list or dict.
    """

    if "sctoolbox" not in adata.uns:
        adata.uns["sctoolbox"] = {}

    if isinstance(key, str):
        key = [key]

    d = adata.uns["sctoolbox"]
    for k in key[:-1]:  # iterate over all keys except the last one
        if k not in d:
            d[k] = d.get(k, {})
        d = d[k]

    # Add value to last key
    last_key = key[-1]
    if how == "overwrite":
        d[last_key] = value  # last key contains value

    elif how == "append":
        if key[-1] not in d:
            d[last_key] = value  # initialize with a value if key does not exist

        else:  # append to existing key

            current_value = d[last_key]

            if isinstance(value, dict) and not isinstance(current_value, dict):
                nested = "adata.uns['sctoolbox'][" + "][".join(key) + "]"
                raise ValueError(f"Cannot append {value} to {nested} because it is not a dict.")
            elif type(current_value).__name__ == "ndarray":  # convert numpy array to list in order to use "append"/extend"
                d[last_key] = list(current_value)
            else:
                d[last_key] = [current_value]

            # Append/extend/update value
            if isinstance(value, list):
                d[last_key].extend(value)
            elif isinstance(value, dict):
                d[last_key].update(value)  # update dict
            else:
                d[last_key].append(value)  # value is a single value

            # If list; remove duplicates and keep the last occurrence
            if isinstance(d[last_key], Sequence):
                d[last_key] = list(reversed(OrderedDict.fromkeys(reversed(d[last_key]))))  # reverse list to keep last occurrence instead of first
>>>>>>> 3225ad1d
<|MERGE_RESOLUTION|>--- conflicted
+++ resolved
@@ -1,450 +1,297 @@
-<<<<<<< HEAD
-import os
-import numpy as np
-import scanpy as sc
-import scipy
-
-from sctoolbox._settings import settings
-import sctoolbox.utils as utils
-
-
-def get_adata_subsets(adata, groupby):
-    """
-    Split an anndata object into a dict of sub-anndata objects based on a grouping column.
-
-    Parameters
-    ----------
-    adata : anndata.AnnData
-        Anndata object to split.
-    groupby : str
-        Column name in adata.obs to split by.
-
-    Returns
-    -------
-    dict :
-        Dictionary of anndata objects in the format {<group1>: anndata, <group2>: anndata, (...)}.
-    """
-
-    group_names = adata.obs[groupby].astype("category").cat.categories.tolist()
-    adata_subsets = {name: adata[adata.obs[groupby] == name] for name in group_names}
-
-    return adata_subsets
-
-
-def add_expr_to_obs(adata, gene):
-    """
-    Add expression of a gene from adata.X to adata.obs as a new column.
-
-    Parameters
-    ----------
-    adata : anndata.AnnData
-        Anndata object to add expression to.
-    gene : str
-        Gene name to add expression of.
-    """
-
-    boolean = adata.var.index == gene
-    if sum(boolean) == 0:
-        raise Exception(f"Gene {gene} not found in adata.var.index")
-
-    else:
-        idx = np.argwhere(boolean)[0][0]
-        adata.obs[gene] = adata.X[:, idx].todense().A1
-
-
-def shuffle_cells(adata, seed=42):
-    """
-    Shuffle cells in an adata object to improve plotting.
-    Otherwise, cells might be hidden due plotting samples in order e.g. sample1, sample2, etc.
-
-    Parameters
-    -----------
-    adata : anndata.AnnData
-        Anndata object to shuffle cells in.
-
-    Returns
-    -------
-    anndata.AnnData :
-        Anndata object with shuffled cells.
-    seed : int, default 42
-        Seed for random number generator.
-    """
-
-    import random
-    state = random.getstate()
-
-    random.seed(seed)
-    shuffled_barcodes = random.sample(adata.obs.index.tolist(), len(adata))
-    adata = adata[shuffled_barcodes]
-
-    random.setstate(state)  # reset random state
-
-    return adata
-
-
-def get_minimal_adata(adata):
-    """ Return a minimal copy of an anndata object e.g. for estimating UMAP in parallel.
-
-    Parameters
-    ----------
-    adata : anndata.AnnData
-        Annotated data matrix.
-
-    Returns
-    -------
-    anndata.AnnData
-        Minimal copy of anndata object.
-    """
-
-    adata_minimal = adata.copy()
-    adata_minimal.X = None
-    adata_minimal.layers = None
-    adata_minimal.raw = None
-
-    return adata_minimal
-
-
-def load_h5ad(path):
-    """
-    Load an anndata object from .h5ad file.
-
-    Parameters
-    ----------
-    path : str
-        Name of the file to load the anndata object. NOTE: Uses the internal 'sctoolbox.settings.adata_input_dir' + 'sctoolbox.settings.adata_input_prefix' as prefix.
-
-    Returns
-    -------
-    anndata.AnnData :
-        Loaded anndata object.
-    """
-
-    adata_input = settings.full_adata_input_prefix + path
-    adata = sc.read_h5ad(filename=adata_input)
-
-    print(f"The adata object was loaded from: {adata_input}")
-
-    # Save information of source to adata
-    utils.add_uns_info(adata, ["sctoolbox", "source"], os.path.abspath(adata_input))
-
-    return adata
-
-
-def save_h5ad(adata, path):
-    """
-    Save an anndata object to an .h5ad file.
-
-    Parameters
-    ----------
-    adata : anndata.AnnData
-        Anndata object to save.
-    path : str
-        Name of the file to save the anndata object. NOTE: Uses the internal 'sctoolbox.settings.adata_output_dir' + 'sctoolbox.settings.adata_output_prefix' as prefix.
-    """
-
-    # Log user to adata.uns
-    utils.initialize_uns(adata, "user")
-    adata.uns["sctoolbox"]["user"].update({utils.get_user(): utils.get_datetime()})  # overwrites existing entry for each user
-
-    # Save adata
-    adata_output = settings.full_adata_output_prefix + path
-    adata.write(filename=adata_output)
-
-    print(f"The adata object was saved to: {adata_output}")
-
-
-def prepare_for_cellxgene(adata, keep_obs=None, keep_var=None, rename_obs=None, rename_var=None, inplace=False):
-    """
-    Prepares the given adata for cellxgene deployment.
-
-    Parameters
-    ----------
-    adata : scanpy.Anndata
-        Anndata object.
-    keep_obs : list, default
-        adata.obs columns that should be kept. None to keep all.
-    keep_var : list, default
-        adata.var columns that should be kept. None to keep all.
-    rename_obs : dict or None, default None
-        Dictionary of .obs columns to rename. Key is the old name, value the new one.
-    rename_var : dict or None, default None
-        Dictionary of .var columns to rename. Key is the old name, value the new one.
-    inplace : bool, default False
-
-    Returns
-    -------
-    scanpy.Anndata or None:
-        Returns the deployment ready Anndata object.
-    """
-    out = adata if inplace else adata.copy()
-
-    # TODO remove more adata internals not needed for cellxgene
-
-    ##### .obs #####
-    # remove obs columns
-    if keep_obs:
-        drop_obs = set(out.obs.columns) - set(keep_obs)
-
-        out.obs.drop(columns=drop_obs, inplace=True)
-
-    # rename obs columns
-    if rename_obs:
-        out.obs.rename(columns=rename_obs, inplace=True)
-
-    for c in out.obs:
-        if out.obs[c].dtype == 'Int32':
-            out.obs[c] = out.obs[c].astype('float64')
-
-    out.obs.index.names = ['index']
-
-    ##### .var #####
-    # remove var columns
-    if keep_var:
-        drop_var = set(out.var.columns) - set(keep_var)
-
-        out.var.drop(columns=drop_var, inplace=True)
-
-    # rename obs columns
-    if rename_var:
-        out.var.rename(columns=rename_var, inplace=True)
-
-    for c in out.var:
-        if out.var[c].dtype == 'Int32':
-            out.var[c] = out.var[c].astype('float64')
-
-    out.var.index.names = ['index']
-
-    ###### .X ######
-    # convert .X to sparse matrix if needed
-    if not scipy.sparse.isspmatrix(out.X):
-        out.X = scipy.sparse.csc_matrix(out.X)
-
-    out.X = out.X.astype("float32")
-
-    ##### .uns #####
-    # apply color fix
-    # https://github.com/chanzuckerberg/cellxgene/issues/2598
-    for key in out.uns.keys():
-        if key.endswith('colors'):
-            out.uns[key] = np.array([(c if len(c) <= 7 else c[:-2]) for c in adata.uns[key]])
-
-    if not inplace:
-        return out
-=======
-import numpy as np
-import scanpy as sc
-from collections.abc import Sequence  # check if object is iterable
-from collections import OrderedDict
-
-import sctoolbox.utils.decorator as deco
-from sctoolbox._settings import settings
-logger = settings.logger
-
-
-def get_adata_subsets(adata, groupby):
-    """
-    Split an anndata object into a dict of sub-anndata objects based on a grouping column.
-
-    Parameters
-    ----------
-    adata : anndata.AnnData
-        Anndata object to split.
-    groupby : str
-        Column name in adata.obs to split by.
-
-    Returns
-    -------
-    dict :
-        Dictionary of anndata objects in the format {<group1>: anndata, <group2>: anndata, (...)}.
-    """
-
-    if groupby not in adata.obs.columns:
-        raise ValueError(f"Column '{groupby}' not found in adata.obs")
-
-    group_names = adata.obs[groupby].astype("category").cat.categories.tolist()
-    adata_subsets = {name: adata[adata.obs[groupby] == name] for name in group_names}
-
-    logger.debug("Split adata into {} subsets based on column '{}'".format(len(adata_subsets), groupby))
-
-    return adata_subsets
-
-
-@deco.log_anndata
-def add_expr_to_obs(adata, gene):
-    """
-    Add expression of a gene from adata.X to adata.obs as a new column.
-
-    Parameters
-    ----------
-    adata : anndata.AnnData
-        Anndata object to add expression to.
-    gene : str
-        Gene name to add expression of.
-    """
-
-    boolean = adata.var.index == gene
-    if sum(boolean) == 0:
-        raise Exception(f"Gene {gene} not found in adata.var.index")
-
-    else:
-        idx = np.argwhere(boolean)[0][0]
-        adata.obs[gene] = adata.X[:, idx].todense().A1
-
-
-@deco.log_anndata
-def shuffle_cells(adata, seed=42):
-    """
-    Shuffle cells in an adata object to improve plotting.
-    Otherwise, cells might be hidden due plotting samples in order e.g. sample1, sample2, etc.
-
-    Parameters
-    -----------
-    adata : anndata.AnnData
-        Anndata object to shuffle cells in.
-
-    Returns
-    -------
-    anndata.AnnData :
-        Anndata object with shuffled cells.
-    seed : int, default 42
-        Seed for random number generator.
-    """
-
-    import random
-    state = random.getstate()
-
-    random.seed(seed)
-    shuffled_barcodes = random.sample(adata.obs.index.tolist(), len(adata))
-    adata = adata[shuffled_barcodes]
-
-    random.setstate(state)  # reset random state
-
-    return adata
-
-
-def get_minimal_adata(adata):
-    """ Return a minimal copy of an anndata object e.g. for estimating UMAP in parallel.
-
-    Parameters
-    ----------
-    adata : anndata.AnnData
-        Annotated data matrix.
-
-    Returns
-    -------
-    anndata.AnnData
-        Minimal copy of anndata object.
-    """
-
-    adata_minimal = adata.copy()
-    adata_minimal.X = None
-    adata_minimal.layers = None
-    adata_minimal.raw = None
-
-    return adata_minimal
-
-
-def load_h5ad(path):
-    """
-    Load an anndata object from .h5ad file.
-
-    Parameters
-    ----------
-    path : str
-        Name of the file to load the anndata object. NOTE: Uses the internal 'sctoolbox.settings.adata_input_dir' + 'sctoolbox.settings.adata_input_prefix' as prefix.
-
-    Returns
-    -------
-    anndata.AnnData :
-        Loaded anndata object.
-    """
-
-    adata_input = settings.full_adata_input_prefix + path
-    adata = sc.read_h5ad(filename=adata_input)
-
-    logger.info(f"The adata object was loaded from: {adata_input}")
-
-    return adata
-
-
-@deco.log_anndata
-def save_h5ad(adata, path):
-    """
-    Save an anndata object to an .h5ad file.
-
-    Parameters
-    ----------
-    adata : anndata.AnnData
-        Anndata object to save.
-    path : str
-        Name of the file to save the anndata object. NOTE: Uses the internal 'sctoolbox.settings.adata_output_dir' + 'sctoolbox.settings.adata_output_prefix' as prefix.
-    """
-
-    # Save adata
-    adata_output = settings.full_adata_output_prefix + path
-    adata.write(filename=adata_output)
-
-    logger.info(f"The adata object was saved to: {adata_output}")
-
-
-def add_uns_info(adata, key, value, how="overwrite"):
-    """
-    Add information to adata.uns['sctoolbox']. This is used for logging the parameters and options of different steps in the analysis.
-
-    Parameters
-    ----------
-    adata : anndata.AnnData
-        An AnnData object.
-    key : str or list
-        The key to add to adata.uns['sctoolbox']. If the key is a list, it represents a path within a nested dictionary.
-    value : any
-        The value to add to adata.uns['sctoolbox'].
-    how : str, default overwrite
-        When set to "overwrite" provided key will be overwriten. If "append" will add element to existing list or dict.
-    """
-
-    if "sctoolbox" not in adata.uns:
-        adata.uns["sctoolbox"] = {}
-
-    if isinstance(key, str):
-        key = [key]
-
-    d = adata.uns["sctoolbox"]
-    for k in key[:-1]:  # iterate over all keys except the last one
-        if k not in d:
-            d[k] = d.get(k, {})
-        d = d[k]
-
-    # Add value to last key
-    last_key = key[-1]
-    if how == "overwrite":
-        d[last_key] = value  # last key contains value
-
-    elif how == "append":
-        if key[-1] not in d:
-            d[last_key] = value  # initialize with a value if key does not exist
-
-        else:  # append to existing key
-
-            current_value = d[last_key]
-
-            if isinstance(value, dict) and not isinstance(current_value, dict):
-                nested = "adata.uns['sctoolbox'][" + "][".join(key) + "]"
-                raise ValueError(f"Cannot append {value} to {nested} because it is not a dict.")
-            elif type(current_value).__name__ == "ndarray":  # convert numpy array to list in order to use "append"/extend"
-                d[last_key] = list(current_value)
-            else:
-                d[last_key] = [current_value]
-
-            # Append/extend/update value
-            if isinstance(value, list):
-                d[last_key].extend(value)
-            elif isinstance(value, dict):
-                d[last_key].update(value)  # update dict
-            else:
-                d[last_key].append(value)  # value is a single value
-
-            # If list; remove duplicates and keep the last occurrence
-            if isinstance(d[last_key], Sequence):
-                d[last_key] = list(reversed(OrderedDict.fromkeys(reversed(d[last_key]))))  # reverse list to keep last occurrence instead of first
->>>>>>> 3225ad1d
+
+import numpy as np
+import scanpy as sc
+from collections.abc import Sequence  # check if object is iterable
+from collections import OrderedDict
+import scipy
+
+import sctoolbox.utils.decorator as deco
+from sctoolbox._settings import settings
+logger = settings.logger
+
+
+def get_adata_subsets(adata, groupby):
+    """
+    Split an anndata object into a dict of sub-anndata objects based on a grouping column.
+
+    Parameters
+    ----------
+    adata : anndata.AnnData
+        Anndata object to split.
+    groupby : str
+        Column name in adata.obs to split by.
+
+    Returns
+    -------
+    dict :
+        Dictionary of anndata objects in the format {<group1>: anndata, <group2>: anndata, (...)}.
+    """
+
+    if groupby not in adata.obs.columns:
+        raise ValueError(f"Column '{groupby}' not found in adata.obs")
+
+    group_names = adata.obs[groupby].astype("category").cat.categories.tolist()
+    adata_subsets = {name: adata[adata.obs[groupby] == name] for name in group_names}
+
+    logger.debug("Split adata into {} subsets based on column '{}'".format(len(adata_subsets), groupby))
+
+    return adata_subsets
+
+
+@deco.log_anndata
+def add_expr_to_obs(adata, gene):
+    """
+    Add expression of a gene from adata.X to adata.obs as a new column.
+
+    Parameters
+    ----------
+    adata : anndata.AnnData
+        Anndata object to add expression to.
+    gene : str
+        Gene name to add expression of.
+    """
+
+    boolean = adata.var.index == gene
+    if sum(boolean) == 0:
+        raise Exception(f"Gene {gene} not found in adata.var.index")
+
+    else:
+        idx = np.argwhere(boolean)[0][0]
+        adata.obs[gene] = adata.X[:, idx].todense().A1
+
+
+@deco.log_anndata
+def shuffle_cells(adata, seed=42):
+    """
+    Shuffle cells in an adata object to improve plotting.
+    Otherwise, cells might be hidden due plotting samples in order e.g. sample1, sample2, etc.
+
+    Parameters
+    -----------
+    adata : anndata.AnnData
+        Anndata object to shuffle cells in.
+
+    Returns
+    -------
+    anndata.AnnData :
+        Anndata object with shuffled cells.
+    seed : int, default 42
+        Seed for random number generator.
+    """
+
+    import random
+    state = random.getstate()
+
+    random.seed(seed)
+    shuffled_barcodes = random.sample(adata.obs.index.tolist(), len(adata))
+    adata = adata[shuffled_barcodes]
+
+    random.setstate(state)  # reset random state
+
+    return adata
+
+
+def get_minimal_adata(adata):
+    """ Return a minimal copy of an anndata object e.g. for estimating UMAP in parallel.
+
+    Parameters
+    ----------
+    adata : anndata.AnnData
+        Annotated data matrix.
+
+    Returns
+    -------
+    anndata.AnnData
+        Minimal copy of anndata object.
+    """
+
+    adata_minimal = adata.copy()
+    adata_minimal.X = None
+    adata_minimal.layers = None
+    adata_minimal.raw = None
+
+    return adata_minimal
+
+
+def load_h5ad(path):
+    """
+    Load an anndata object from .h5ad file.
+
+    Parameters
+    ----------
+    path : str
+        Name of the file to load the anndata object. NOTE: Uses the internal 'sctoolbox.settings.adata_input_dir' + 'sctoolbox.settings.adata_input_prefix' as prefix.
+
+    Returns
+    -------
+    anndata.AnnData :
+        Loaded anndata object.
+    """
+
+    adata_input = settings.full_adata_input_prefix + path
+    adata = sc.read_h5ad(filename=adata_input)
+
+    logger.info(f"The adata object was loaded from: {adata_input}")
+
+    return adata
+
+
+@deco.log_anndata
+def save_h5ad(adata, path):
+    """
+    Save an anndata object to an .h5ad file.
+
+    Parameters
+    ----------
+    adata : anndata.AnnData
+        Anndata object to save.
+    path : str
+        Name of the file to save the anndata object. NOTE: Uses the internal 'sctoolbox.settings.adata_output_dir' + 'sctoolbox.settings.adata_output_prefix' as prefix.
+    """
+
+    # Save adata
+    adata_output = settings.full_adata_output_prefix + path
+    adata.write(filename=adata_output)
+
+    logger.info(f"The adata object was saved to: {adata_output}")
+
+
+def add_uns_info(adata, key, value, how="overwrite"):
+    """
+    Add information to adata.uns['sctoolbox']. This is used for logging the parameters and options of different steps in the analysis.
+
+    Parameters
+    ----------
+    adata : anndata.AnnData
+        An AnnData object.
+    key : str or list
+        The key to add to adata.uns['sctoolbox']. If the key is a list, it represents a path within a nested dictionary.
+    value : any
+        The value to add to adata.uns['sctoolbox'].
+    how : str, default overwrite
+        When set to "overwrite" provided key will be overwriten. If "append" will add element to existing list or dict.
+    """
+
+    if "sctoolbox" not in adata.uns:
+        adata.uns["sctoolbox"] = {}
+
+    if isinstance(key, str):
+        key = [key]
+
+    d = adata.uns["sctoolbox"]
+    for k in key[:-1]:  # iterate over all keys except the last one
+        if k not in d:
+            d[k] = d.get(k, {})
+        d = d[k]
+
+    # Add value to last key
+    last_key = key[-1]
+    if how == "overwrite":
+        d[last_key] = value  # last key contains value
+
+    elif how == "append":
+        if key[-1] not in d:
+            d[last_key] = value  # initialize with a value if key does not exist
+
+        else:  # append to existing key
+
+            current_value = d[last_key]
+
+            if isinstance(value, dict) and not isinstance(current_value, dict):
+                nested = "adata.uns['sctoolbox'][" + "][".join(key) + "]"
+                raise ValueError(f"Cannot append {value} to {nested} because it is not a dict.")
+            elif type(current_value).__name__ == "ndarray":  # convert numpy array to list in order to use "append"/extend"
+                d[last_key] = list(current_value)
+            else:
+                d[last_key] = [current_value]
+
+            # Append/extend/update value
+            if isinstance(value, list):
+                d[last_key].extend(value)
+            elif isinstance(value, dict):
+                d[last_key].update(value)  # update dict
+            else:
+                d[last_key].append(value)  # value is a single value
+
+            # If list; remove duplicates and keep the last occurrence
+            if isinstance(d[last_key], Sequence):
+                d[last_key] = list(reversed(OrderedDict.fromkeys(reversed(d[last_key]))))  # reverse list to keep last occurrence instead of first
+
+
+def prepare_for_cellxgene(adata, keep_obs=None, keep_var=None, rename_obs=None, rename_var=None, inplace=False):
+    """
+    Prepares the given adata for cellxgene deployment.
+
+    Parameters
+    ----------
+    adata : scanpy.Anndata
+        Anndata object.
+    keep_obs : list, default None
+        adata.obs columns that should be kept. None to keep all.
+    keep_var : list, default None
+        adata.var columns that should be kept. None to keep all.
+    rename_obs : dict or None, default None
+        Dictionary of .obs columns to rename. Key is the old name, value the new one.
+    rename_var : dict or None, default None
+        Dictionary of .var columns to rename. Key is the old name, value the new one.
+    inplace : bool, default False
+
+    Returns
+    -------
+    scanpy.Anndata or None:
+        Returns the deployment ready Anndata object.
+    """
+    out = adata if inplace else adata.copy()
+
+    # TODO remove more adata internals not needed for cellxgene
+
+    ##### .obs #####
+    # remove obs columns
+    if keep_obs:
+        drop_obs = set(out.obs.columns) - set(keep_obs)
+
+        out.obs.drop(columns=drop_obs, inplace=True)
+
+    # rename obs columns
+    if rename_obs:
+        out.obs.rename(columns=rename_obs, inplace=True)
+
+    for c in out.obs:
+        if out.obs[c].dtype == 'Int32':
+            out.obs[c] = out.obs[c].astype('float64')
+
+    out.obs.index.names = ['index']
+
+    ##### .var #####
+    # remove var columns
+    if keep_var:
+        drop_var = set(out.var.columns) - set(keep_var)
+
+        out.var.drop(columns=drop_var, inplace=True)
+
+    # rename obs columns
+    if rename_var:
+        out.var.rename(columns=rename_var, inplace=True)
+
+    for c in out.var:
+        if out.var[c].dtype == 'Int32':
+            out.var[c] = out.var[c].astype('float64')
+
+    out.var.index.names = ['index']
+
+    ###### .X ######
+    # convert .X to sparse matrix if needed
+    if not scipy.sparse.isspmatrix(out.X):
+        out.X = scipy.sparse.csc_matrix(out.X)
+
+    out.X = out.X.astype("float32")
+
+    ##### .uns #####
+    # apply color fix
+    # https://github.com/chanzuckerberg/cellxgene/issues/2598
+    for key in out.uns.keys():
+        if key.endswith('colors'):
+            out.uns[key] = np.array([(c if len(c) <= 7 else c[:-2]) for c in adata.uns[key]])
+
+    if not inplace:
+        return out