--- conflicted
+++ resolved
@@ -1,20 +1,8 @@
 """Provides a range of different utilitis."""
 
-<<<<<<< HEAD
-from importlib import import_module
-from sctoolbox._modules import import_submodules
-import os
-import sys
-
-# Set base R home directory to prevent R_HOME not found error
-os.environ['R_HOME'] = os.path.join(sys.executable.split('/bin/')[0], 'lib/R')
-
-function_dict = import_submodules(globals())
-=======
 import importlib as _importlib
 import os
 import sys
->>>>>>> addc2448
 
 # Set base R home directory to prevent R_HOME not found error
 os.environ['R_HOME'] = os.path.join(sys.executable.split('/bin/')[0], 'lib/R')
