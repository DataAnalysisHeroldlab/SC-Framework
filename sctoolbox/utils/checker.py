import re
import importlib
import matplotlib
import numpy as np
import gzip
import shutil
<<<<<<< HEAD
import warnings
=======
>>>>>>> 4e58e776

import sctoolbox.utils as utils


def check_module(module):
    """
    Check if <module> can be imported without error.

    Parameters
    ----------
    module : str
        Name of the module to check.

    Raises
    ------
    ImportError
        If the module is not available for import.
    """
    error = 0
    try:
        importlib.import_module(module)
    except ModuleNotFoundError:
        error = 1
    except Exception:
        raise  # unexpected error loading module

    # Write out error if module was not found
    if error == 1:
        s = f"ERROR: Could not find the '{module}' module on path, but the module is needed for this functionality. Please install this package to proceed."
        raise ImportError(s)


def _is_interactive():
    """
    Check if matplotlib backend is interactive.

    Returns
    -------
    boolean :
        True if interactive, False otherwise.
    """

    backend = matplotlib.get_backend()

    if backend == 'module://ipympl.backend_nbagg':
        return True
    else:
        return False


#####################################################################
# ------------------------- Type checking ------------------------ #
#####################################################################

def _is_gz_file(filepath):
    with open(filepath, 'rb') as test_f:
        return test_f.read(2) == b'\x1f\x8b'


def gunzip_file(f_in, f_out):
    with gzip.open(f_in, 'rb') as h_in:
        with open(f_out, 'wb') as h_out:
            shutil.copyfileobj(h_in, h_out)


def is_str_numeric(ans):
    """ Check if string can be converted to number. """
    try:
        float(ans)
        return True
    except ValueError:
        return False


def format_index(adata, from_column=None):
    """
    This formats the index of adata.var by the pattern ["chr", "start", "stop"]
    Parameters
    ----------
    adata: anndata.AnnData
    from_column: None or column name (str) in adata.var to be set as index

    Returns
    -------

    """
    if from_column is None:
        entry = adata.var.index[0]
        index_type = get_index_type(entry)

        if index_type == 'snapatac':
            adata.var['name'] = adata.var['name'].str.replace("b'", "")
            adata.var['name'] = adata.var['name'].str.replace("'", "")

            # split the peak column into chromosome start and end
            adata.var[['peak_chr', 'start_end']] = adata.var['name'].str.split(':', expand=True)
            adata.var[['peak_start', 'peak_end']] = adata.var['start_end'].str.split('-', expand=True)
            # set types
            adata.var['peak_chr'] = adata.var['peak_chr'].astype(str)
            adata.var['peak_start'] = adata.var['peak_start'].astype(int)
            adata.var['peak_end'] = adata.var['peak_end'].astype(int)
            # remove start_end column
            adata.var.drop('start_end', axis=1, inplace=True)

            adata.var = adata.var.set_index('name')

        elif index_type == "start_name":
            coordinate_pattern = r"(chr[0-9XYM]+)+[\_\:\-]+[0-9]+[\_\:\-]+[0-9]+"
            new_index = []
            for line in adata.var.index:
                new_index.append(re.search(coordinate_pattern, line).group(0))
            adata.var['new_index'] = new_index
            adata.var.set_index('new_index', inplace=True)

    else:
        entry = list(adata.var[from_column])[0]
        index_type = get_index_type(entry)

        if index_type == 'snapatac':
            adata.var['name'] = adata.var['name'].str.replace("b'", "")
            adata.var['name'] = adata.var['name'].str.replace("'", "")

            # split the peak column into chromosome start and end
            adata.var[['peak_chr', 'start_end']] = adata.var['name'].str.split(':', expand=True)
            adata.var[['peak_start', 'peak_end']] = adata.var['start_end'].str.split('-', expand=True)
            # set types
            adata.var['peak_chr'] = adata.var['peak_chr'].astype(str)
            adata.var['peak_start'] = adata.var['peak_start'].astype(int)
            adata.var['peak_end'] = adata.var['peak_end'].astype(int)
            # remove start_end column
            adata.var.drop('start_end', axis=1, inplace=True)

            adata.var = adata.var.set_index('name')

        elif index_type == "start_name":
            coordinate_pattern = r"(chr[0-9XYM]+)+[\_\:\-]+[0-9]+[\_\:\-]+[0-9]+"
            new_index = []
            for line in adata.var[from_column]:
                new_index.append(re.search(coordinate_pattern, line).group(0))
            adata.var['new_index'] = new_index
            adata.var.set_index('new_index', inplace=True)


def get_index_type(entry):
    """
    Check the format of the index by regex
    Parameters
    ----------
    entry

    Returns
    -------

    """

    regex_snapatac = r"^b'(chr[0-9]+)+'[\_\:\-]+[0-9]+[\_\:\-]+[0-9]+"  # matches: b'chr1':12324-56757
    regex_start_name = r"^.+(chr[0-9]+)+[\_\:\-]+[0-9]+[\_\:\-]+[0-9]+"  # matches: some_name-chr1:12343-76899

    if re.match(regex_snapatac, entry):
        return 'snapatac'
    if re.match(regex_start_name, entry):
        return 'start_name'


def validate_regions(adata, coordinate_columns):
    """ Checks if the regions in adata.var are valid.

    Parameters
    -----------
    adata : AnnData
        AnnData object containing the regions to be checked.
    coordinate_columns : list of str
        List of length 3 for column names in adata.var containing chr, start, end coordinates. """

    # Test whether the first three columns are in the right format
    chr, start, end = coordinate_columns

    # Test if coordinate columns are in adata.var
    utils.check_columns(adata.var, coordinate_columns, "adata.var")

    # Test whether the first three columns are in the right format
    for _, line in adata.var.to_dict(orient="index").items():
        valid = False

        if isinstance(line[chr], str) and isinstance(line[start], int) and isinstance(line[end], int):
            if line[start] <= line[end]:  # start must be smaller than end
                valid = True  # if all tests passed, the line is valid

        if valid is False:
            raise ValueError("The region {0}:{1}-{2} is not a valid genome region. Please check the format of columns: {3}".format(line[chr], line[start], line[end], coordinate_columns))


def format_adata_var(adata,
                     coordinate_columns=None,
                     columns_added=["chr", "start", "end"]):
    """
    Formats the index of adata.var and adds peak_chr, peak_start, peak_end columns to adata.var if needed.
    If coordinate_columns are given, the function will check if these columns already contain the information needed. If the coordinate_columns are in the correct format, nothing will be done.
    If the coordinate_columns are invalid (or coordinate_columns is not given) the index is checked for the following format:
    "*[_:-]start[_:-]stop"

    If the index can be formatted, the formatted columns (columns_added) will be added.
    If the index cannot be formatted, an error will be raised.

    :param adata: AnnData
        The anndata object containing features to annotate.
    :param coordinate_columns: list of str or None
        List of length 3 for column names in adata.var containing chr, start, end coordinates to check.
        If None, the index will be formatted.
    :param columns_added: list of str
        List of length 3 for column names in adata.var containing chr, start, end coordinates to add.
    """

    # Test whether the first three columns are in the right format
    format_index = True
<<<<<<< HEAD
    print(coordinate_columns)
=======
>>>>>>> 4e58e776
    if coordinate_columns is not None:
        try:
            validate_regions(adata, coordinate_columns)
            format_index = False
        except KeyError:
            print("The coordinate columns are not found in adata.var. Trying to format the index.")
        except ValueError:
            print("The regions in adata.var are not in the correct format. Trying to format the index.")

    # Format index if needed
    if format_index:
        print("formatting adata.var index to coordinate columns:")
        regex = r'[^_:\-]+[\_\:\-]+[0-9]+[\_\:\-]+[0-9]+'  # matches chr_start_end / chr-start-end / chr:start-end and variations

        # Prepare lists to insert
        peak_chr_list = []
        peak_start_list = []
        peak_end_list = []

        names = adata.var.index
        for name in names:
            if re.match(regex, name):  # test if name can be split by regex

                # split the name into chr, start, end
                split_name = re.split(r'[\_\:\-]', name)
                peak_chr_list.append(split_name[0])
                peak_start_list.append(int(split_name[1]))
                peak_end_list.append(int(split_name[2]))

            else:
                raise ValueError("Index does not match the format *_start_stop or *:start-stop. Please check your index.")

        adata.var.drop(columns_added, axis=1,
                       errors='ignore', inplace=True)

        adata.var.insert(0, columns_added[2], peak_end_list)
        adata.var.insert(0, columns_added[1], peak_start_list)
        adata.var.insert(0, columns_added[0], peak_chr_list)

        # Check whether the newly added columns are in the right format
        validate_regions(adata, columns_added)


def in_range(value, limits, include_limits=True):
    """
    Check if a value is in a given range.

    Parameters
    ----------
    value : int
        Number to check if in range.
    limits : int tuple
        Lower and upper limits. E.g. (0, 10)
    include_limits : bool, default True
        If True includes limits in accepted range.

    Returns
    -------
    bool :
        Returns whether the value is between the set limits.
    """
    if include_limits:
        return value >= limits[0] and value <= limits[1]
    else:
        return value > limits[0] and value < limits[1]


def is_integer_array(arr):
    """
    Check if all values of arr are integers.

    Parameters
    ----------
    x : numpy.array
        Array of values to be checked.

    Returns
    -------
    boolean :
        True if all values are integers, False otherwise.
    """

    # https://stackoverflow.com/a/7236784
    boolean = np.equal(np.mod(arr, 1), 0)

    return np.all(boolean)


def check_columns(df, columns, name="dataframe"):
    """
    Utility to check whether columns are found within a pandas dataframe.

    Parameters
    ------------
    df : pandas.DataFrame
        A pandas dataframe to check.
    columns : list
        A list of column names to check for within 'df'.

    Raises
    --------
    KeyError
        If any of the columns are not in 'df'.
    """

    df_columns = df.columns

    not_found = []
    for column in columns:  # for each column to be checked
        if column is not None:
            if column not in df_columns:
                not_found.append(column)

    if len(not_found) > 0:
        error_str = f"Columns '{not_found}' are not found in {name}. Available columns are: {list(df_columns)}"
        raise KeyError(error_str)


def check_file_ending(file, pattern="gtf"):
    """
    Check if a file has a certain file ending.

    Parameters
    ----------
    file : str
        Path to the file.
    pattern : str or regex
        File ending to be checked for. If regex, the regex must match the entire string.

    Raises
    ------
    ValueError
        If file does not have the expected file ending.
    """

    valid = False
    if is_regex:
        if re.match(pattern, file):
            valid = True

    else:
        if file.endswith(pattern):
            valid = True

    if not valid:
        raise ValueError(f"File '{file}' does not have the expected file ending '{pattern}'")


def is_regex(regex):
    """
    Check if a string is a valid regex.

    Parameters
    ----------
    regex : str
        String to be checked.

    Returns
    -------
    boolean :
        True if string is a valid regex, False otherwise.
    """

    try:
        re.compile(regex)
        return True

    except re.error:
<<<<<<< HEAD
        return False


def check_marker_lists(adata, marker_dict):
    """
    Remove genes in custom marker genes lists which are not present in dataset.

    Parameters
    ----------
    adata : AnnData object
        The anndata object containing features to annotate.
    marker_dict : dict
        A dictionary containing a list of marker genes as values and corresponding cell types as keys.
        The marker genes given in the lists need to match the index of adata.var.

    Returns
    -------
    dict :
        A dictionary containing a list of marker genes as values and corresponding cell types as keys.
    """
    marker_dict = marker_dict.copy()

    for key, genes in list(marker_dict.items()):
        found_in_var = list(set(adata.var.index) & set(genes))
        not_found_in_var = list(set(genes) - set(adata.var.index))
        if not found_in_var:
            warnings.warn(f"No marker in {key} marker list can be found in the data. "
                          + "Please check your marker list. Removing empty marker list form dictionary.")
            marker_dict.pop(key)
        elif not_found_in_var:
            marker_dict[key] = found_in_var
            print(f"Removed {not_found_in_var} from {key} marker gene list")
    return marker_dict
=======
        return False
>>>>>>> 4e58e776
<|MERGE_RESOLUTION|>--- conflicted
+++ resolved
@@ -4,10 +4,7 @@
 import numpy as np
 import gzip
 import shutil
-<<<<<<< HEAD
 import warnings
-=======
->>>>>>> 4e58e776
 
 import sctoolbox.utils as utils
 
@@ -223,10 +220,6 @@
 
     # Test whether the first three columns are in the right format
     format_index = True
-<<<<<<< HEAD
-    print(coordinate_columns)
-=======
->>>>>>> 4e58e776
     if coordinate_columns is not None:
         try:
             validate_regions(adata, coordinate_columns)
@@ -395,7 +388,6 @@
         return True
 
     except re.error:
-<<<<<<< HEAD
         return False
 
 
@@ -428,7 +420,4 @@
         elif not_found_in_var:
             marker_dict[key] = found_in_var
             print(f"Removed {not_found_in_var} from {key} marker gene list")
-    return marker_dict
-=======
-        return False
->>>>>>> 4e58e776
+    return marker_dict