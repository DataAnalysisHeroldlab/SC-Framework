--- conflicted
+++ resolved
@@ -1,4 +1,3 @@
-<<<<<<< HEAD
 """File input/output utilities."""
 
 import os
@@ -96,104 +95,4 @@
         os.rmdir(temp_dir)
 
     except OSError as error:
-        print(error)
-=======
-"""File input/output utilities."""
-
-import os
-import tempfile
-import warnings
-import glob
-
-
-def create_dir(path) -> None:
-    """
-    Create a directory if it is not existing yet.
-
-    'path' can be either a direct path of the directory, or a path to a file for which the upper directory should be created.
-
-    Parameters
-    ----------
-    path : str
-        Path to the directory to be created.
-    """
-
-    base = os.path.basename(path)
-    if "." in base:  # path is expected to be a file
-        dirname = os.path.dirname(path)  # the last dir of the path
-        if dirname != "":  # if dirname is "", file is in current dir
-            os.makedirs(dirname, exist_ok=True)
-
-    else:
-        if path != "":
-            os.makedirs(path, exist_ok=True)
-
-
-def get_temporary_filename(tempdir=".") -> str:
-    """
-    Get a writeable temporary filename by creating a temporary file and closing it again.
-
-    Parameters
-    ----------
-    tempdir : str, default .
-
-    Returns
-    -------
-    str
-        Name of the temporary file.
-    """
-
-    filehandle = tempfile.NamedTemporaryFile(mode="w", dir=tempdir, delete=True)
-    filename = filehandle.name
-    filehandle.close()  # remove the file again
-
-    return filename
-
-
-def remove_files(file_list) -> None:
-    """
-    Delete all files in a file list. Prints a warning if deletion was not possible.
-
-    Parameters
-    ----------
-    file_list : list[str]
-        List of files to delete.
-    """
-
-    for f in file_list:
-        try:
-            os.remove(f)
-        except Exception as e:
-            warnings.warn(f"Could not remove file {f}. Exception was: {e}")
-
-
-def rm_tmp(temp_dir, tempfiles=None) -> None:
-    """
-    Delete given directory.
-
-    First attempts to remove all given `tempfiles` from directory. If `tempfiles` is `None` all files with 'gtf' in the filename (or exstension) are removed.
-    After the matching files are deleted the function tries to delete the directory. Possible OSErrors are caught and printed.
-
-    TODO deletion or refactoring
-
-    Parameters
-    ----------
-    temp_dir : str
-        Path to the temporary directory.
-    tempfiles : list[str], default None
-        Paths to files to be deleted before removing the temp directory.
-    """
-
-    try:
-        if tempfiles is None:
-            for f in glob.glob(temp_dir + "/*gtf*"):
-                os.remove(f)
-        else:
-            for f in tempfiles:
-                os.remove(f)
-
-        os.rmdir(temp_dir)
-
-    except OSError as error:
-        print(error)
->>>>>>> 30cdebbb
+        print(error)