"""
Module to assembling anndata objects
"""
import scanpy as sc
import pandas as pd

import os
import glob

from scipy import sparse
from scipy.io import mmread


#######################################################################################################################
#                                ASSEMBLING ANNDATA FOR THE VELOCITY ANALYSIS                                         #
#######################################################################################################################

def from_single_starsolo(path, dtype="filtered"):
    '''
    This will assemble an anndata object from the starsolo folder.

    Parameters
    ----------
    path : str
        Path to the "solo" folder from starsolo.
    dtype : str, optional
        The type of solo data to choose. Must be one of ["raw", "filtered"]. Default: "filtered".
    '''
    # Author : Guilherme Valente & Mette Bentsen

    # dtype must be either raw or filtered
    if dtype not in ["raw", "filtered"]:
        raise ValueError("dtype must be either 'raw' or 'filtered'")

    # Establish which directory to look for data in
    genedir = os.path.join(path, "Gene", dtype)
    velodir = os.path.join(path, "Velocyto", dtype)
    for path in [genedir, velodir]:
        if not os.path.exists(path):
            raise FileNotFoundError(f"The path to the data does not exist: {path}")

    # File paths for different elements
    matrix_f = os.path.join(genedir, 'matrix.mtx')
    barcodes_f = os.path.join(genedir, "barcodes.tsv")
    genes_f = os.path.join(genedir, "genes.tsv")
    spliced_f = os.path.join(velodir, 'spliced.mtx')
    unspliced_f = os.path.join(velodir, 'unspliced.mtx')
    ambiguous_f = os.path.join(velodir, 'ambiguous.mtx')

    # Check whether files are present
    for f in [matrix_f, barcodes_f, genes_f, spliced_f, unspliced_f, ambiguous_f]:
        if not os.path.exists(f):
            raise FileNotFoundError(f"File '{f}' was not found. Please check that path contains the full output of starsolo.")

    # Setup main adata object from matrix/barcodes/genes
    print("Setting up adata from solo files")
    adata = from_single_mtx(matrix_f, barcodes_f, genes_f, is_10X=False)
    adata.var.columns = ["gene", "type"]  # specific to the starsolo format
    for col in adata.obs.columns:
        adata.var[col] = adata.var[col].astype("category")

    # Add in velocity information
    print("Adding velocity information from spliced/unspliced/ambiguous")
    spliced = sparse.csr_matrix(mmread(spliced_f).transpose())
    unspliced = sparse.csr_matrix(mmread(unspliced_f).transpose())
    ambiguous = sparse.csr_matrix(mmread(ambiguous_f).transpose())

    adata.layers["spliced"] = spliced
    adata.layers["unspliced"] = unspliced
    adata.layers["ambiguous"] = ambiguous

    return adata


def from_quant(path, configuration=[], use_samples=None, dtype="filtered"):
    '''
    Assemble an adata object from data in the 'quant' folder of the snakemake pipeline.

    Parameters
    -----------
    path : str
        The directory where the quant folder from snakemake preprocessing is located.
    configuration : list
        Configurations to setup the samples for anndata assembling. It must containg the sample, the word used in snakemake to assign the condition, and the condition, e.g., sample1:condition:room_air
    use_samples : list or None
        List of samples to use. If None, all samples will be used.
    dtype : str, optional
        The type of Solo data to choose. The options are 'raw' or 'filtered'. Default: filtered.
    '''
    # Author : Guilherme Valente

    # TODO: test that quant folder is existing

    # Collect configuration into a dictionary
    config_dict = {}
    if configuration is not None:
        for string in configuration:
            sample, condition, condition_name = string.split(":")

            if sample not in config_dict:
                config_dict[sample] = {}
            config_dict[sample][condition] = condition_name

    # Establishing which samples to use for assembly
    sample_dirs = glob.glob(os.path.join(path, "*"))
    sample_names = [os.path.basename(x) for x in sample_dirs]
    print(f"Found samples: {sample_names}")

    # Subset to use_samples if they are provided
    if use_samples is not None:
        idx = [i for i, sample in enumerate(sample_names) if sample in use_samples]
        sample_names = [sample_names[i] for i in idx]
        sample_dirs = [sample_dirs[i] for i in idx]

        print(f"Using samples: {sample_names}")
        if len(sample_names) == 0:
            raise ValueError("None of the given 'use_samples' match the samples found in the directory.")

    # Assembling from different samples:
    adata_list = []
    for sample_name, sample_dir in zip(sample_names, sample_dirs):

        print(f"Assembling sample '{sample_name}'")
        solo_dir = os.path.join(sample_dir, "solo")
        adata = from_single_starsolo(solo_dir, dtype=dtype)

        # Make barcode index unique
        adata.obs.index = adata.obs.index + "-" + sample_name
        adata.obs["sample"] = sample_name

        # Add additional information from configuration
        if sample_name in config_dict:
            for key in config_dict[sample_name]:
                adata.obs[key] = config_dict[sample_name][key]
                adata.obs[key] = adata.obs[key].astype("category")

        adata_list.append(adata)

    # Concatenating the adata objects
    print("Concatenating anndata objects")
    adata = adata_list[0].concatenate(adata_list[1:], join="outer")

    return adata


#######################################################################################################################
#                                   CONVERTING FROM MTX+TSV/CSV TO ANNDATA OBJECT                                     #
#######################################################################################################################

<<<<<<< HEAD
def from_single_mtx(mtx, barcodes, genes, is_10X=True, transpose=True, barcode_index=0, genes_index=0, delimiter="\t", **kwargs):
    ''' Building adata object from single mtx and two tsv/csv files

    Parameter:
=======
def from_single_mtx(mtx, barcodes, genes, is_10X = True, transpose = True, barcode_index = 0, genes_index = 0, delimiter = "\t", **kwargs):
    ''' 
    Building adata object from single mtx and two tsv/csv files
    
    Parameters
>>>>>>> 42eb2a0e
    ----------
    mtx : string
        Path to the mtx file (.mtx)
    barcodes : string
        Path to cell label file (.obs)
    genes : string
        Path to gene label file (.var)
    is_10X : boolean
        Set True if mtx file contains 10X data
    transpose : boolean
        Set True to transpose mtx matrix
    barcode_index : int
        Column which contains the cell barcodes (Default: 0 -> Takes first column)
    genes_index : int
        Column h contains the gene IDs (Default: 0 -> Takes first column)
    delimiter : string
        delimiter of genes and barcodes table
    **kwargs : additional arguments
        Contains additional arguments for scanpy.read_10x_mtx method
<<<<<<< HEAD

    returns
=======
        
    Returns
>>>>>>> 42eb2a0e
    -------
    anndata object containing the mtx matrix, gene and cell labels
    '''
    # Read mtx file
    if is_10X:
        adata = sc.read_10x_mtx(path=mtx, **kwargs)
    else:
        adata = sc.read_mtx(filename=mtx, dtype='float32')

    # Transpose matrix if necessary
    if transpose:
        adata = adata.transpose()

    # Read in gene and cell annotation
    barcode_csv = pd.read_csv(barcodes, header=None, index_col=barcode_index, delimiter=delimiter)
    barcode_csv.index.names = ['index']
    barcode_csv.columns = [str(c) for c in barcode_csv.columns]  # convert to string
    genes_csv = pd.read_csv(genes, header=None, index_col=genes_index, delimiter=delimiter)
    genes_csv.index.names = ['index']
    genes_csv.columns = [str(c) for c in genes_csv.columns]  # convert to string

    # Test if they are unique
    if not barcode_csv.index.is_unique:
        raise ValueError("Barcode index column does not contain unique values")
    if not genes_csv.index.is_unique:
        raise ValueError("Genes index column does not contain unique values")

    # Add tables to anndata object
    adata.obs = barcode_csv
    adata.var = genes_csv

    return adata


def from_mtx(mtx, barcodes, genes, **kwargs):
<<<<<<< HEAD
    '''
    Building adata object from list of mtx, barcodes and genes files

    Parameter:
=======
    ''' 
    Building adata object from list of mtx, barcodes and genes files
    
    Parameters
>>>>>>> 42eb2a0e
    ----------
    mtx : list
        List of paths to mtx files
    barcodes : list
        List of paths to cell barcode files
    genes : list
        List of paths to gene label files
    is_10X : boolean
        Set True if mtx file contains 10X data
    transpose : boolean
        Set True to transpose mtx matrix
    barcode_index : int
        Column which contains the cell barcodes (Default: 0 -> Takes first column)
    genes_index : int
        Column h contains the gene IDs (Default: 0 -> Takes first column)
    delimiter : string
        delimiter of genes and barcodes table
    **kwargs : additional arguments
        Contains additional arguments for scanpy.read_10x_mtx method

    Returns
    --------
    merged anndata object containing the mtx matrix, gene and cell labels
    '''

    adata_objects = [from_single_mtx(m, barcodes[i], genes[i], **kwargs) for i, m in enumerate(mtx)]

    if len(adata_objects) > 1:
        adata = adata_objects[0].concatenate(*adata_objects[1:], join="outer")
    else:
        adata = adata_objects[0]

    return adata<|MERGE_RESOLUTION|>--- conflicted
+++ resolved
@@ -147,18 +147,10 @@
 #                                   CONVERTING FROM MTX+TSV/CSV TO ANNDATA OBJECT                                     #
 #######################################################################################################################
 
-<<<<<<< HEAD
 def from_single_mtx(mtx, barcodes, genes, is_10X=True, transpose=True, barcode_index=0, genes_index=0, delimiter="\t", **kwargs):
     ''' Building adata object from single mtx and two tsv/csv files
-
-    Parameter:
-=======
-def from_single_mtx(mtx, barcodes, genes, is_10X = True, transpose = True, barcode_index = 0, genes_index = 0, delimiter = "\t", **kwargs):
-    ''' 
-    Building adata object from single mtx and two tsv/csv files
     
     Parameters
->>>>>>> 42eb2a0e
     ----------
     mtx : string
         Path to the mtx file (.mtx)
@@ -178,13 +170,8 @@
         delimiter of genes and barcodes table
     **kwargs : additional arguments
         Contains additional arguments for scanpy.read_10x_mtx method
-<<<<<<< HEAD
-
-    returns
-=======
-        
+    
     Returns
->>>>>>> 42eb2a0e
     -------
     anndata object containing the mtx matrix, gene and cell labels
     '''
@@ -220,17 +207,10 @@
 
 
 def from_mtx(mtx, barcodes, genes, **kwargs):
-<<<<<<< HEAD
-    '''
-    Building adata object from list of mtx, barcodes and genes files
-
-    Parameter:
-=======
     ''' 
     Building adata object from list of mtx, barcodes and genes files
     
     Parameters
->>>>>>> 42eb2a0e
     ----------
     mtx : list
         List of paths to mtx files
