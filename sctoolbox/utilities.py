--- conflicted
+++ resolved
@@ -8,11 +8,6 @@
 from sctoolbox.creators import *
 import matplotlib.pyplot as plt
 
-<<<<<<< HEAD
-=======
-import matplotlib.pyplot as plt
-
->>>>>>> be507bb9
 def create_dir(path):
     """ Create a directory if it is not existing yet.
     
@@ -39,9 +34,6 @@
         create_dir(path) #recursively create parent dir if needed
         plt.savefig(path, dpi=600, bbox_inches="tight")
 
-<<<<<<< HEAD
-def load_anndata(is_from_previous_note=True, which_notebook=None, data_to_evaluate=None):
-=======
 
 def vprint(verbose=True):
     """ Print the verbose message.
@@ -86,8 +78,7 @@
 
 
 #Loading adata file and adding the information to be evaluated and color list
-def load_anndata(is_from_previous_note=True, notebook=None, data_to_evaluate=None):
->>>>>>> be507bb9
+def load_anndata(is_from_previous_note=True, which_notebook=None, data_to_evaluate=None):
     '''
     Load anndata object
     ==========
