--- conflicted
+++ resolved
@@ -11,11 +11,8 @@
 import matplotlib
 import time
 import warnings
-<<<<<<< HEAD
 from scipy.stats import zscore
-=======
 from scipy.sparse import issparse
->>>>>>> cd3b542b
 
 from os.path import join, dirname, exists
 from pathlib import Path
