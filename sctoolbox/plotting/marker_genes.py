--- conflicted
+++ resolved
@@ -597,74 +597,6 @@
     return g
 
 
-<<<<<<< HEAD
-@deprecation.deprecated(deprecated_in="0.3b", removed_in="0.5",
-                        current_version=__version__,
-                        details="Use the gene_expression_heatmap function instead.")
-@deco.log_anndata
-@beartype
-def group_heatmap(adata: sc.AnnData,
-                  groupby: str,
-                  gene_list: Optional[list[str]] = None,
-                  save: Optional[str] = None,
-                  figsize: Optional[Tuple[int | float, int | float]] = None) -> matplotlib.axes.Axes:
-    """
-    Plot a heatmap of gene expression across groups in `groupby`. The rows are z-scored per gene.
-
-    Parameters
-    ----------
-    adata : sc.AnnData
-        An annotated data matrix object containing counts in .X.
-    groupby : str
-        A column in .obs for grouping cells into groups on the x-axis
-    gene_list : Optional[list[str]], default None
-        A list of genes to show expression for.
-        If None, all genes are selected.
-    save : Optional[str], default None
-        Save the figure to a file.
-        If None, figure is not saved.
-    figsize : Optional[Tuple[int | float, int | float]], default None
-        Control the size of the output figure, e.g. (6,10).
-        If None, takes the matplotlib default.
-
-    Returns
-    -------
-    matplotlib.axes.Axes
-
-    Examples
-    --------
-    .. plot::
-        :context: close-figs
-
-        adata.obs["condition"] = np.random.choice(['CTRL', 'TREATED'], size=adata.shape[0])
-        genes = adata.var.index[:15]
-
-        pl.group_heatmap(adata, groupby='condition', gene_list=genes, figsize=(5, 5))
-    """
-    _, ax = plt.subplots(figsize=figsize)
-
-    # Obtain pseudobulk
-    gene_table = utils.pseudobulk_table(adata, groupby)
-
-    # Subset to input gene list
-    if gene_list is not None:
-        gene_table = gene_table.loc[gene_list, :]
-
-    # Z-score
-    gene_table = utils.table_zscore(gene_table)
-
-    # Plot heatmap
-    g = sns.heatmap(gene_table, xticklabels=True,
-                    yticklabels=True, cmap="RdBu_r",
-                    center=0, ax=ax)  # center=0, vmin=-2, vmax=2)
-
-    _save_figure(save)
-
-    return g
-
-
-=======
->>>>>>> f2b3bd23
 @beartype
 def plot_differential_genes(rank_table: pd.DataFrame,
                             title: str = "Differentially expressed genes",
