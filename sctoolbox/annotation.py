import pandas as pd
import numpy as np
import copy
import os
import multiprocessing as mp

import sctoolbox.utilities
import psutil
import subprocess
import gzip
import shutil



def add_cellxgene_annotation(adata, csv):
    """ Add columns from cellxgene annotation to the adata .obs table.
<<<<<<< HEAD
    
=======

>>>>>>> 4b8d3793
    Parameters
    ------------
    adata : anndata object
        The adata object to add annotations to.
    csv : str
        Path to the annotation file from cellxgene containing cell annotation.
<<<<<<< HEAD
        
=======

>>>>>>> 4b8d3793
    Returns
    --------
    None - the annotation is added to adata in place.
    """
<<<<<<< HEAD
    
    anno_table = pd.read_csv(csv, sep=",", comment='#')
    anno_table.set_index("index", inplace=True)
    anno_name = anno_table.columns[-1]
    adata.obs.loc[anno_table.index, anno_name] = anno_table[anno_name].astype('category')



#################################################################################
########################### Uropa annotation of peaks ###########################
#################################################################################

def _is_gz_file(filepath):
    with open(filepath, 'rb') as test_f:
        return test_f.read(2) == b'\x1f\x8b'

def gunzip_file(f_in, f_out):
    with gzip.open(f_in, 'rb') as h_in:
        with open(f_out, 'wb') as h_out:
            shutil.copyfileobj(h_in, h_out)

def annotate_features(adata, gtf, 
                               config=None, 
                               best=True, 
                               threads=1, 
                               coordinate_cols=None,
                               temp_dir="",
                               verbose=True,
                               inplace=True
                    ):
    """
    Annotate adata .var features with genes from .gtf using UROPA [1]_. The function assumes that the adata.var contains genomic coordinates in the first 
    three columns, e.g. "chromosome", "start", "end". If specific columns should be used, please adjust the names via 'coordinate_cols'.

    Parameters
    ----------
    adata : anndata.AnnData
        The anndata object containing features to annotate.
    gtf : str
        Path to .gtf file containing genomic elements for annotation.
    config : dict, optional
        A dictionary indicating how regions should be annotated. Default is to annotate feature 'gene' within -10000;1000bp of the gene start. See 'Examples' of how to set up a custom configuration dictionary.
    best : boolean
        Whether to return the best annotation or all valid annotations. Default: True (only best are kept).
    coordinate_cols : list of str, optional
        A list of column names in the regions DataFrame that contain the chromosome, start and end coordinates. Default: None (the first three columns are taken).
    threads : int, optional
        Number of threads to use for multiprocessing. Default: 1.
    verbose : boolean
        Whether to write output to stdout. Default: True.
    temp_dir : str, optional
        Path to a directory to store files. Is only used if input .gtf-file needs sorting. Default: "" (current working dir).
    inplace : boolean
        Whether to add the annotations to the adata object in place. Default: True.

    Returns
    --------
    If inplace == True, the annotation is added to adata.var in place. 
    Else, a copy of the adata object is returned with the annotations added.

    References
    ----------
        .. [1] Kondili M, Fust A, Preussner J, Kuenne C, Braun T, and Looso M. UROPA: a tool for Universal RObust Peak Annotation. Scientific Reports 7 (2017), doi: 10.1038/s41598-017-02464-y

    Examples
    ---------
    >>> custom_config = {"queries": [{"distance": [10000, 1000], 
                                      "feature_anchor": "start", 
                                      "feature": "gene"}],
                                 "priority": True, 
                                 "show_attributes": "all"}
    
    >>> annotate_regions(adata, gtf="genes.gtf",
                                config=custom_config)
    """
    
    #Setup verbose print function
    print = sctoolbox.utilities.vprint(verbose)

    if inplace == False:
        adata = adata.copy()

    if inplace == True and best == False:
        raise ValueError("Inplace annotation is only possible if best is True. Please set inplace==False or best==True.")

    #Check that packages are installed
    sctoolbox.utilities.check_module("uropa") #will raise an error if not installed
    import uropa.utils
    sctoolbox.utilities.check_module("pysam")
    import pysam

    #TODO: Check input types
    #check_type(gtf, str, "gtf")
    #check_type(config, [type(None), dict], "config")
    #check_value(threads, vmin=1, name="threads")

    #Establish configuration dict
    print("Setting up annotation configuration...")
    if config is None:
        cfg_dict = {"queries": [{"distance": [10000, 1000], 
                                "feature_anchor": "start", 
                                "feature": "gene", 
                                "name": "promoters"}],
                    "priority": True, 
                    "show_attributes": "all"}
    else:
        cfg_dict = config

    cfg_dict = copy.deepcopy(cfg_dict) #make sure that config is not being changed in place
    logger = uropa.utils.UROPALogger()
    cfg_dict = uropa.utils.format_config(cfg_dict, logger=logger)
    print("Config dictionary: {0}".format(cfg_dict))

    #Read regions from .var table
    print("Setting up genomic regions to annotate...")
    regions = adata.var.copy()

    #Establish columns for coordinates
    if coordinate_cols is None:
        coordinate_cols = adata.var.columns[:3] #first three columns are coordinates
    else:
        pass
        #TODO: Check that coordinate_cols are in adata.var
        #check_type(coordinate_cols, list, "coordinate_cols")

    #Convert regions to dict for uropa
    idx2name = {i: name for i, name in enumerate(regions.index)}
    regions.reset_index(inplace=True, drop=True) #drop index to get unique order for peak id
    region_dicts = []
    for idx, row in regions.iterrows():
        d = {"peak_chr": row[coordinate_cols[0]],
             "peak_start": int(row[coordinate_cols[1]]),
             "peak_end": int(row[coordinate_cols[2]]),
             "peak_id": idx,
            }
        region_dicts.append(d)
    
    #Prepare .gtf file in terms of index and sorting
    print("Preparing gtf file for annotation...")
    success = 0
    sort_done = 0
    while success == 0:
        try: #try to open gtf with Tabix
            print("- Reading gtf with Tabix")
            g = pysam.TabixFile(gtf)
            g.close()
            success = 1
            print("Done preparing gtf!")

        except Exception as e: #if not possible, try to sort gtf
            print("- Index of gtf not found - trying to index gtf")

            #First check if gtf was already gzipped
            try:
                gtf_gz = gtf + ".gz"
                pysam.tabix_compress(gtf, gtf_gz)
            except Exception as e:
                gtf = gtf_gz #gtf was already gzipped

            #Try to index
            try:
                gtf = pysam.tabix_index(gtf, seq_col=0, start_col=3, end_col=4, keep_original=True, force=True, meta_char='#')
            except Exception as e:
                print("- Indexing failed - the GTF is probably unsorted")

                #Start by uncompressing file if file is gz
                is_gz = _is_gz_file(gtf)
                if is_gz:
                    gtf_uncompressed = os.path.join(temp_dir, "uncompressed.gtf")
                    print(f"- Uncompressing gtf to: {gtf_uncompressed}")
                    try:
                        gunzip_file(gtf, gtf_uncompressed)
                    except Exception:
                        raise ValueError("Could not uncompress gtf file to sort. Please ensure that the input gtf is sorted.")
                    gtf = gtf_uncompressed

                #Try to sort gtf
                if sort_done == 0: #make sure sort was not already performed
                    gtf_sorted = os.path.join(temp_dir, "sorted.gtf")
                    sort_call = "grep -v \"^#\" {0} | sort -k1,1 -k4,4n > {1}".format(gtf, gtf_sorted)
                    print("- Attempting to sort gtf with call: '{0}'".format(sort_call))

                    try:
                        _ = subprocess.check_output(sort_call, shell=True)
                        gtf = gtf_sorted #this gtf will now go to next loop in while
                        sort_done = 1
                    except subprocess.CalledProcessError:
                        raise ValueError("Could not sort gtf file using command-line call: {0}".format(sort_call))
                else:
                    raise ValueError("Could not read input gtf - please check for the correct format.")

    #Force close of gtf file left open; pysam issue 1038
    proc = psutil.Process()
    for f in proc.open_files():
        if f.path == os.path.abspath(gtf):
            os.close(f.fd)

    #Split input regions into cores
    n_reg = len(region_dicts)
    per_chunk = int(np.ceil(n_reg/float(threads)))
    region_dict_chunks = [region_dicts[i:i+per_chunk] for i in range(0, n_reg, per_chunk)]

    #Calculate annotations for each chunk
    print("Annotating regions...")
    annotations = []
    if threads == 1:
        print("NOTE: Increase --threads to speed up computation")
        for region_chunk in region_dict_chunks:
            chunk_annotations = _annotate_peaks_chunk(region_chunk, gtf, cfg_dict)
            annotations.extend(chunk_annotations)
    else:
        
        #Start multiprocessing pool
        pool = mp.Pool(threads)

        #Start job for each chunk
        jobs = []
        for region_chunk in region_dict_chunks:
            job = pool.apply_async(_annotate_peaks_chunk, (region_chunk, gtf, cfg_dict, ))
            jobs.append(job)
        pool.close()

        #TODO: Print progress
        n_jobs = len(jobs)
        n_done = 0
        #pbar = tqdm.tqdm(total=n_jobs)
        #pbar.set_description("Annotating regions")
        #while n_done < n_jobs:
            #n_current_done = sum([job.ready() for job in jobs])
            #time.wait(1)
            #if n_current_done != n_done:
                #pbar.update()
            #n_done = n_current_done
       
        #Collect results:
        for job in jobs:
            chunk_annotations = job.get()
            annotations.extend(chunk_annotations)

        pool.join()

    print("Formatting annotations...")

    #Select best annotations
    if best == True:
        annotations = [annotations[i] for i, anno in enumerate(annotations) if anno["best_hit"] == 1]
    
    #Extend feat_attributes per annotation and format for output
    del_keys = ["raw_distance", "anchor_pos", "peak_center", "peak_length", "feat_length", "feat_center"] 
    for anno in annotations:
        if "feat_attributes" in anno:
            for key in anno["feat_attributes"]:
                anno[key] = anno["feat_attributes"][key]
            del anno["feat_attributes"]

        #remove certain keys
        for key in del_keys:
            if key in anno:
                del anno[key]

        #Remove best_hit column if best is True
        if best == True:
            del anno["best_hit"]

        #Convert any lists to string
        for key in anno:
            if isinstance(anno[key], list):
                anno[key] = anno[key][0]

    #Convert to pandas table
    annotations_table = pd.DataFrame(annotations)

    #Drop some columns already present
    drop_columns = ["peak_chr", "peak_start", "peak_end"]
    annotations_table.drop(columns=drop_columns, inplace=True)

    #Rename feat -> gene to prevent confusion with input features
    rename_dict = {c: c.replace("feat", "gene") for c in annotations_table.columns}
    rename_dict.update({'peak_id': '_peak_id',
                        'feature': 'annotation_feature',
                        'distance': 'distance_to_gene', 
                        'relative_location': 'relative_location_to_gene',
                        'query': 'annotation_query'})
    annotations_table.rename(columns=rename_dict, inplace=True)

    #Set columns as categorical
    cols = rename_dict.values()
    cols = [col for col in cols if col not in ["distance_to_gene", "gene_ovl_peak", "peak_ovl_gene"]]
    for col in cols:
        annotations_table[col] = annotations_table[col].astype('category')

    #Check if columns already exist
    existing = set(regions.columns).intersection(annotations_table.columns)
    if len(existing) > 0:
        print("WARNING: The following annotation columns already exist in adata.var: {0}".format(existing))
        print("These columns will be overwritten by the annotation")
        regions.drop(columns=existing, inplace=True)

    #Merge original sites with annotations
    regions_annotated = regions.merge(annotations_table, how="outer", left_index=True, right_on="_peak_id")
    regions_annotated.index = [idx2name[i] for i in regions_annotated["_peak_id"]] #put index name back into regions
    regions_annotated.drop(columns=["_peak_id"], inplace=True)

    #Duplicate peaks in adata if best is False
    if best == False:
        adata = adata[:,regions_annotated.index] #duplicates rows of adata.X and .var

    #Save var input object
    adata.var = regions_annotated

    print("Finished annotation of features! The results are found in the .var table.")

    if inplace == False:
       return adata #else returns None

def _annotate_peaks_chunk(region_dicts, gtf, cfg_dict):
    """ Multiprocessing safe function to annotate a chunk of regions """

    import pysam
    import uropa
    from uropa.annotation import annotate_single_peak

    logger = uropa.utils.UROPALogger()

    #Open tabix file
    tabix_obj = pysam.TabixFile(gtf)

    #For each peak in input peaks, collect all_valid_annotations
    all_valid_annotations = []
    for i, region in enumerate(region_dicts):
    
        #Annotate single peak
        valid_annotations = annotate_single_peak(region, tabix_obj, cfg_dict, logger=logger)
        all_valid_annotations.extend(valid_annotations)

    tabix_obj.close()

    return(all_valid_annotations)
=======

    anno_table = pd.read_csv(csv, sep=",", comment='#')
    anno_table.set_index("index", inplace=True)
    anno_name = anno_table.columns[-1]
    adata.obs.loc[anno_table.index, anno_name] = anno_table[anno_name].astype('category')
>>>>>>> 4b8d3793
<|MERGE_RESOLUTION|>--- conflicted
+++ resolved
@@ -11,62 +11,51 @@
 import shutil
 
 
-
 def add_cellxgene_annotation(adata, csv):
     """ Add columns from cellxgene annotation to the adata .obs table.
-<<<<<<< HEAD
-    
-=======
-
->>>>>>> 4b8d3793
     Parameters
     ------------
     adata : anndata object
         The adata object to add annotations to.
     csv : str
         Path to the annotation file from cellxgene containing cell annotation.
-<<<<<<< HEAD
-        
-=======
-
->>>>>>> 4b8d3793
     Returns
     --------
     None - the annotation is added to adata in place.
     """
-<<<<<<< HEAD
-    
+
     anno_table = pd.read_csv(csv, sep=",", comment='#')
     anno_table.set_index("index", inplace=True)
     anno_name = anno_table.columns[-1]
     adata.obs.loc[anno_table.index, anno_name] = anno_table[anno_name].astype('category')
 
 
-
 #################################################################################
-########################### Uropa annotation of peaks ###########################
+# ------------------------ Uropa annotation of peaks -------------------------- #
 #################################################################################
 
 def _is_gz_file(filepath):
     with open(filepath, 'rb') as test_f:
         return test_f.read(2) == b'\x1f\x8b'
+
 
 def gunzip_file(f_in, f_out):
     with gzip.open(f_in, 'rb') as h_in:
         with open(f_out, 'wb') as h_out:
             shutil.copyfileobj(h_in, h_out)
 
-def annotate_features(adata, gtf, 
-                               config=None, 
-                               best=True, 
-                               threads=1, 
-                               coordinate_cols=None,
-                               temp_dir="",
-                               verbose=True,
-                               inplace=True
-                    ):
+
+def annotate_features(adata,
+                      gtf,
+                      config=None,
+                      best=True,
+                      threads=1,
+                      coordinate_cols=None,
+                      temp_dir="",
+                      verbose=True,
+                      inplace=True):
     """
-    Annotate adata .var features with genes from .gtf using UROPA [1]_. The function assumes that the adata.var contains genomic coordinates in the first 
+    Annotate adata .var features with genes from .gtf using UROPA [1]_. The function assumes that the adata.var contains genomic coordinates in the first
     three columns, e.g. "chromosome", "start", "end". If specific columns should be used, please adjust the names via 'coordinate_cols'.
 
     Parameters
@@ -92,7 +81,7 @@
 
     Returns
     --------
-    If inplace == True, the annotation is added to adata.var in place. 
+    If inplace == True, the annotation is added to adata.var in place.
     Else, a copy of the adata object is returned with the annotations added.
 
     References
@@ -101,106 +90,105 @@
 
     Examples
     ---------
-    >>> custom_config = {"queries": [{"distance": [10000, 1000], 
-                                      "feature_anchor": "start", 
+    >>> custom_config = {"queries": [{"distance": [10000, 1000],
+                                      "feature_anchor": "start",
                                       "feature": "gene"}],
-                                 "priority": True, 
+                                 "priority": True,
                                  "show_attributes": "all"}
-    
+
     >>> annotate_regions(adata, gtf="genes.gtf",
                                 config=custom_config)
     """
-    
-    #Setup verbose print function
+
+    # Setup verbose print function
     print = sctoolbox.utilities.vprint(verbose)
 
-    if inplace == False:
+    if inplace is False:
         adata = adata.copy()
 
-    if inplace == True and best == False:
+    if inplace is True and best is False:
         raise ValueError("Inplace annotation is only possible if best is True. Please set inplace==False or best==True.")
 
-    #Check that packages are installed
-    sctoolbox.utilities.check_module("uropa") #will raise an error if not installed
+    # Check that packages are installed
+    sctoolbox.utilities.check_module("uropa")  # will raise an error if not installed
     import uropa.utils
     sctoolbox.utilities.check_module("pysam")
     import pysam
 
-    #TODO: Check input types
-    #check_type(gtf, str, "gtf")
-    #check_type(config, [type(None), dict], "config")
-    #check_value(threads, vmin=1, name="threads")
-
-    #Establish configuration dict
+    # TODO: Check input types
+    # check_type(gtf, str, "gtf")
+    # check_type(config, [type(None), dict], "config")
+    # check_value(threads, vmin=1, name="threads")
+
+    # Establish configuration dict
     print("Setting up annotation configuration...")
     if config is None:
-        cfg_dict = {"queries": [{"distance": [10000, 1000], 
-                                "feature_anchor": "start", 
-                                "feature": "gene", 
-                                "name": "promoters"}],
-                    "priority": True, 
+        cfg_dict = {"queries": [{"distance": [10000, 1000],
+                                 "feature_anchor": "start",
+                                 "feature": "gene",
+                                 "name": "promoters"}],
+                    "priority": True,
                     "show_attributes": "all"}
     else:
         cfg_dict = config
 
-    cfg_dict = copy.deepcopy(cfg_dict) #make sure that config is not being changed in place
+    cfg_dict = copy.deepcopy(cfg_dict)  # make sure that config is not being changed in place
     logger = uropa.utils.UROPALogger()
     cfg_dict = uropa.utils.format_config(cfg_dict, logger=logger)
     print("Config dictionary: {0}".format(cfg_dict))
 
-    #Read regions from .var table
+    # Read regions from .var table
     print("Setting up genomic regions to annotate...")
     regions = adata.var.copy()
 
-    #Establish columns for coordinates
+    # Establish columns for coordinates
     if coordinate_cols is None:
-        coordinate_cols = adata.var.columns[:3] #first three columns are coordinates
+        coordinate_cols = adata.var.columns[:3]  # first three columns are coordinates
     else:
         pass
-        #TODO: Check that coordinate_cols are in adata.var
-        #check_type(coordinate_cols, list, "coordinate_cols")
-
-    #Convert regions to dict for uropa
+        # TODO: Check that coordinate_cols are in adata.var
+        # check_type(coordinate_cols, list, "coordinate_cols")
+
+    # Convert regions to dict for uropa
     idx2name = {i: name for i, name in enumerate(regions.index)}
-    regions.reset_index(inplace=True, drop=True) #drop index to get unique order for peak id
+    regions.reset_index(inplace=True, drop=True)  # drop index to get unique order for peak id
     region_dicts = []
     for idx, row in regions.iterrows():
         d = {"peak_chr": row[coordinate_cols[0]],
              "peak_start": int(row[coordinate_cols[1]]),
              "peak_end": int(row[coordinate_cols[2]]),
-             "peak_id": idx,
-            }
+             "peak_id": idx}
         region_dicts.append(d)
-    
-    #Prepare .gtf file in terms of index and sorting
+
+    # Prepare .gtf file in terms of index and sorting
     print("Preparing gtf file for annotation...")
     success = 0
     sort_done = 0
     while success == 0:
-        try: #try to open gtf with Tabix
+        try:  # try to open gtf with Tabix
             print("- Reading gtf with Tabix")
             g = pysam.TabixFile(gtf)
             g.close()
             success = 1
             print("Done preparing gtf!")
 
-        except Exception as e: #if not possible, try to sort gtf
+        except Exception:  # if not possible, try to sort gtf
             print("- Index of gtf not found - trying to index gtf")
 
-            #First check if gtf was already gzipped
+            # First check if gtf was already gzipped
             try:
                 gtf_gz = gtf + ".gz"
                 pysam.tabix_compress(gtf, gtf_gz)
-            except Exception as e:
-                gtf = gtf_gz #gtf was already gzipped
-
-            #Try to index
+            except Exception:
+                gtf = gtf_gz  # gtf was already gzipped
+
+            # Try to index
             try:
                 gtf = pysam.tabix_index(gtf, seq_col=0, start_col=3, end_col=4, keep_original=True, force=True, meta_char='#')
-            except Exception as e:
+            except Exception:
                 print("- Indexing failed - the GTF is probably unsorted")
 
-                #Start by uncompressing file if file is gz
+                # Start by uncompressing file if file is gz
                 is_gz = _is_gz_file(gtf)
                 if is_gz:
                     gtf_uncompressed = os.path.join(temp_dir, "uncompressed.gtf")
@@ -211,33 +199,33 @@
                         raise ValueError("Could not uncompress gtf file to sort. Please ensure that the input gtf is sorted.")
                     gtf = gtf_uncompressed
 
-                #Try to sort gtf
-                if sort_done == 0: #make sure sort was not already performed
+                # Try to sort gtf
+                if sort_done == 0:  # make sure sort was not already performed
                     gtf_sorted = os.path.join(temp_dir, "sorted.gtf")
                     sort_call = "grep -v \"^#\" {0} | sort -k1,1 -k4,4n > {1}".format(gtf, gtf_sorted)
                     print("- Attempting to sort gtf with call: '{0}'".format(sort_call))
 
                     try:
                         _ = subprocess.check_output(sort_call, shell=True)
-                        gtf = gtf_sorted #this gtf will now go to next loop in while
+                        gtf = gtf_sorted  # this gtf will now go to next loop in while
                         sort_done = 1
                     except subprocess.CalledProcessError:
                         raise ValueError("Could not sort gtf file using command-line call: {0}".format(sort_call))
                 else:
                     raise ValueError("Could not read input gtf - please check for the correct format.")
 
-    #Force close of gtf file left open; pysam issue 1038
+    # Force close of gtf file left open; pysam issue 1038
     proc = psutil.Process()
     for f in proc.open_files():
         if f.path == os.path.abspath(gtf):
             os.close(f.fd)
 
-    #Split input regions into cores
+    # Split input regions into cores
     n_reg = len(region_dicts)
-    per_chunk = int(np.ceil(n_reg/float(threads)))
-    region_dict_chunks = [region_dicts[i:i+per_chunk] for i in range(0, n_reg, per_chunk)]
-
-    #Calculate annotations for each chunk
+    per_chunk = int(np.ceil(n_reg / float(threads)))
+    region_dict_chunks = [region_dicts[i:i + per_chunk] for i in range(0, n_reg, per_chunk)]
+
+    # Calculate annotations for each chunk
     print("Annotating regions...")
     annotations = []
     if threads == 1:
@@ -246,18 +234,19 @@
             chunk_annotations = _annotate_peaks_chunk(region_chunk, gtf, cfg_dict)
             annotations.extend(chunk_annotations)
     else:
-        
-        #Start multiprocessing pool
+
+        # Start multiprocessing pool
         pool = mp.Pool(threads)
 
-        #Start job for each chunk
+        # Start job for each chunk
         jobs = []
         for region_chunk in region_dict_chunks:
             job = pool.apply_async(_annotate_peaks_chunk, (region_chunk, gtf, cfg_dict, ))
             jobs.append(job)
         pool.close()
 
-        #TODO: Print progress
+        # TODO: Print progress
+        """
         n_jobs = len(jobs)
         n_done = 0
         #pbar = tqdm.tqdm(total=n_jobs)
@@ -268,8 +257,9 @@
             #if n_current_done != n_done:
                 #pbar.update()
             #n_done = n_current_done
-       
-        #Collect results:
+        """
+
+        # Collect results:
         for job in jobs:
             chunk_annotations = job.get()
             annotations.extend(chunk_annotations)
@@ -278,77 +268,78 @@
 
     print("Formatting annotations...")
 
-    #Select best annotations
-    if best == True:
+    # Select best annotations
+    if best is True:
         annotations = [annotations[i] for i, anno in enumerate(annotations) if anno["best_hit"] == 1]
-    
-    #Extend feat_attributes per annotation and format for output
-    del_keys = ["raw_distance", "anchor_pos", "peak_center", "peak_length", "feat_length", "feat_center"] 
+
+    # Extend feat_attributes per annotation and format for output
+    del_keys = ["raw_distance", "anchor_pos", "peak_center", "peak_length", "feat_length", "feat_center"]
     for anno in annotations:
         if "feat_attributes" in anno:
             for key in anno["feat_attributes"]:
                 anno[key] = anno["feat_attributes"][key]
             del anno["feat_attributes"]
 
-        #remove certain keys
+        # remove certain keys
         for key in del_keys:
             if key in anno:
                 del anno[key]
 
-        #Remove best_hit column if best is True
-        if best == True:
+        # Remove best_hit column if best is True
+        if best is True:
             del anno["best_hit"]
 
-        #Convert any lists to string
+        # Convert any lists to string
         for key in anno:
             if isinstance(anno[key], list):
                 anno[key] = anno[key][0]
 
-    #Convert to pandas table
+    # Convert to pandas table
     annotations_table = pd.DataFrame(annotations)
 
-    #Drop some columns already present
+    # Drop some columns already present
     drop_columns = ["peak_chr", "peak_start", "peak_end"]
     annotations_table.drop(columns=drop_columns, inplace=True)
 
-    #Rename feat -> gene to prevent confusion with input features
+    # Rename feat -> gene to prevent confusion with input features
     rename_dict = {c: c.replace("feat", "gene") for c in annotations_table.columns}
     rename_dict.update({'peak_id': '_peak_id',
                         'feature': 'annotation_feature',
-                        'distance': 'distance_to_gene', 
+                        'distance': 'distance_to_gene',
                         'relative_location': 'relative_location_to_gene',
                         'query': 'annotation_query'})
     annotations_table.rename(columns=rename_dict, inplace=True)
 
-    #Set columns as categorical
+    # Set columns as categorical
     cols = rename_dict.values()
     cols = [col for col in cols if col not in ["distance_to_gene", "gene_ovl_peak", "peak_ovl_gene"]]
     for col in cols:
         annotations_table[col] = annotations_table[col].astype('category')
 
-    #Check if columns already exist
+    # Check if columns already exist
     existing = set(regions.columns).intersection(annotations_table.columns)
     if len(existing) > 0:
         print("WARNING: The following annotation columns already exist in adata.var: {0}".format(existing))
         print("These columns will be overwritten by the annotation")
         regions.drop(columns=existing, inplace=True)
 
-    #Merge original sites with annotations
+    # Merge original sites with annotations
     regions_annotated = regions.merge(annotations_table, how="outer", left_index=True, right_on="_peak_id")
-    regions_annotated.index = [idx2name[i] for i in regions_annotated["_peak_id"]] #put index name back into regions
+    regions_annotated.index = [idx2name[i] for i in regions_annotated["_peak_id"]]  # put index name back into regions
     regions_annotated.drop(columns=["_peak_id"], inplace=True)
 
-    #Duplicate peaks in adata if best is False
-    if best == False:
-        adata = adata[:,regions_annotated.index] #duplicates rows of adata.X and .var
-
-    #Save var input object
+    # Duplicate peaks in adata if best is False
+    if best is False:
+        adata = adata[:, regions_annotated.index]  # duplicates rows of adata.X and .var
+
+    # Save var input object
     adata.var = regions_annotated
 
     print("Finished annotation of features! The results are found in the .var table.")
 
-    if inplace == False:
-       return adata #else returns None
+    if inplace is False:
+        return adata  # else returns None
+
 
 def _annotate_peaks_chunk(region_dicts, gtf, cfg_dict):
     """ Multiprocessing safe function to annotate a chunk of regions """
@@ -359,24 +350,17 @@
 
     logger = uropa.utils.UROPALogger()
 
-    #Open tabix file
+    # Open tabix file
     tabix_obj = pysam.TabixFile(gtf)
 
-    #For each peak in input peaks, collect all_valid_annotations
+    # For each peak in input peaks, collect all_valid_annotations
     all_valid_annotations = []
     for i, region in enumerate(region_dicts):
-    
-        #Annotate single peak
+
+        # Annotate single peak
         valid_annotations = annotate_single_peak(region, tabix_obj, cfg_dict, logger=logger)
         all_valid_annotations.extend(valid_annotations)
 
     tabix_obj.close()
 
-    return(all_valid_annotations)
-=======
-
-    anno_table = pd.read_csv(csv, sep=",", comment='#')
-    anno_table.set_index("index", inplace=True)
-    anno_name = anno_table.columns[-1]
-    adata.obs.loc[anno_table.index, anno_name] = anno_table[anno_name].astype('category')
->>>>>>> 4b8d3793
+    return(all_valid_annotations)