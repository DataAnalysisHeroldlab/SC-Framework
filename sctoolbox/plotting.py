--- conflicted
+++ resolved
@@ -9,13 +9,8 @@
 import qnorm
 from sklearn.preprocessing import MinMaxScaler
 import pandas as pd
-<<<<<<< HEAD
 from matplotlib import colors
-
-=======
-
 import sctoolbox.utilities
->>>>>>> 4b8d3793
 from sctoolbox.utilities import save_figure
 import plotly as po
 import plotly.graph_objects as go
