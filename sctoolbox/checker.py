--- conflicted
+++ resolved
@@ -81,7 +81,6 @@
     '''
     #Author: Guilherme Valente
     quiters=["q", "quit"]
-<<<<<<< HEAD
     
     # check if the first input is string or not
     # in the context of pipeline the ANS is always coming as STRING,
@@ -101,19 +100,6 @@
     else:
         return("invalid")
 
-=======
-    if ut.is_str_numeric(ANS) == True:
-        x=float(ANS)
-        if x >=LIMIT1 and x <= LIMIT2:
-            return(True)
-        else:
-            return(False)
-    else:
-        if ANS in quiters:
-            sys.exit("You quit and lost all modifications :(")
-        else:
-            return(False)
->>>>>>> 2ca68575
 
 def check_options(ANS, OPTS1=["q", "quit", "y", "yes", "n", "no"]):
     '''
