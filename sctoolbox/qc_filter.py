import numpy as np
import seaborn as sns
import matplotlib.pyplot as plt
import sys
from scipy.stats import *
import scipy
from kneed import KneeLocator
import pandas as pd
from sctoolbox.plotting import *
from sctoolbox.creators import *
from sctoolbox.checker import *
from sctoolbox.analyser import *

########################STEP 1: DEFINING DEFAULT CUTOFFS###############################
#######################################################################################
def set_def_cuts(ANNDATA, only_plot=False, interval=None, file_name="note2_violin_", save=False):
    '''
    1- Definining the cutoffs for QC and filtering steps.
    2- Ploting anndata obs or anndata var selected for the QC and filtering steps with the cutoffs or not.

    Parameters
    ------------
    ANNDATA : anndata object
        anndata object
    only_plot : Boolean
        If true, only a plot with the data without cutoff lines will be provided.
    interval : Int or Float. Default: None.
        The percentage (from 0 to 1 or 100) to be used to calculate the cutoffs.
    file_name : String. Default is "note2_violin_"
        Define a name for save a custom filename to save.
        NOTE: use a sintax at least composing the "note2_". Do not add any file extension.
    save : Boolean. Default is False
        True, save the figure to the path given in 'save'.

    Returns
    ------------
    - A pandas dataframe with the defined cutoff parameters.
    - Violin plots.
    '''
    #Author: Guilherme Valente
    #List, dfs, messages and others
    uns_condition_name=ANNDATA.uns["infoprocess"]["data_to_evaluate"] #The name of data to evaluate parameter, e.g., "condition"
    for_cells=[uns_condition_name, "n_genes_by_counts", "total_counts", "pct_counts_is_mitochondrial"] #List of obs variables to be analysed. The first item MUST be the data to be evaluated
    for_genes=["n_cells_by_counts", "mean_counts", "pct_dropout_by_counts"] #List of var variables to be analysed.
    for_cells_pd=ANNDATA.obs[ANNDATA.obs.columns.intersection(for_cells)]
    for_genes_pd=ANNDATA.var[ANNDATA.var.columns.intersection(for_genes)]
    cells_genes_list=for_cells[1:] + for_genes
    calulate_and_plot_filter=[] #Samples to be calculated cutoffs and further plotted with cutoff lines
    df_cuts=pd.DataFrame(columns=["data_to_evaluate", "parameters", "cutoff", "strategy"]) #Empty df to be filled with the cutoffs
    ANNDATA.uns[uns_condition_name + '_colors']=ANNDATA.uns["color_set"][:len(ANNDATA.obs[uns_condition_name].unique())]
    sta_cut_cells, sta_cut_genes=None, None
    #Setting colors for plot
    m1="file_name[STRING]"
    m2="The interval=[float or int] must be between 0 to 1 or 100."
    m4="Defining and ploting cutoffs only for total_counts"
    m5="You choose not plot cutoffs"
    m6="To define cutoff demands to set the interval=[int or float] from 0 to 1 or 100."
    pathway=ANNDATA.uns["infoprocess"]["Anndata_path"]

    #Creating filenames
    if save == True and file_name != "note2_violin_" and type(file_name) != str: #Here checking is custom name is proper
        sys.exist(m1)
    elif save == True and type(file_name) == str: #Custom name is proper. If custom is not provided, the default is used
        filename=pathway + file_name
        filename=filename.replace("//", "/")
    elif save == False:
        filename=""

    #Checking if interval for cutoffs were properly defined
    if only_plot == False and interval == None: #It is missing the interval for cutoff
            sys.exit(m6)
    elif only_plot == False and interval != None:
            if check_cuts(str(interval), 0, 100) == "invalid": #Means the interval is not a number
                    sys.exit(m2)
            else:
                if isinstance(interval, (int)) == True and interval >= 0 and interval <= 100: #Converting interval int for float from 0 to 1
                    interval=interval/100
            #Checking if the total count was already filtered
            act_c_total_counts, id_c_total_counts=float(ANNDATA.obs["total_counts"].sum()), float(ANNDATA.uns["infoprocess"]["ID_c_total_counts"])
            if check_cuts(str(act_c_total_counts), id_c_total_counts, id_c_total_counts) == "valid": #Total_counts was not filtered yet, then only this parameter will be evaluated
                sta_cut_cells, sta_cut_genes=True, False
                calulate_and_plot_filter.append("total_counts")
                filename=filename + "tot_count_cut"
                print(m4)
            #Other parameters will be evaluated because plot was selected and total count is filtered
            elif check_cuts(str(act_c_total_counts), id_c_total_counts, id_c_total_counts) == "invalid": #Total counts was filtered yet.
                sta_cut_cells, sta_cut_genes=True, True
                filename=filename + "other_param_cut"
                for a in cells_genes_list:
                    if a != "total_counts":
                        calulate_and_plot_filter.append(a)
    #Ploting with or without cutoffs
    if only_plot == True: #Only plots without cutoff lines will be provided
        filename=filename
        #Building the dataframe with default cutoffs stablished and the plots
        #Here will be called the function establishing_cuts from the analyser.py module
        print(m5)
        return qcf_ploting(for_cells_pd, for_genes_pd, ANNDATA.uns[for_cells[0] + "_colors"], df_cuts, PLOT=None, SAVE=save, FILENAME=filename)
    elif only_plot == False: #Calculate cutoffs and plot in the violins
        if sta_cut_cells == True: #For cells
            for a in for_cells_pd[for_cells[0]].unique().tolist(): #Getting the conditions.
                adata_cond=for_cells_pd[for_cells_pd[for_cells[0]] == a].copy()
                for b in for_cells[1:]:
                    if b in calulate_and_plot_filter:
                        data=adata_cond[b]
                        skew_val, kurtosis_val=round(skew(data.to_numpy(), bias=False), 1), int(kurtosis(data.to_numpy(), fisher=False, bias=False)) #Calculating the skewness and kurtosis
                        kurtosis_val_norm=int(kurtosis_val - 3) #This is a normalization for kurtosis value to identify the excessive kurtosis. Cite: https://www.sciencedirect.com/topics/mathematics/kurtosis
                        df_cuts=establishing_cuts(data, interval, skew_val, kurtosis_val_norm, df_cuts, b, a)
        if sta_cut_genes == True: #For genes
            for a in for_genes:
                if a in calulate_and_plot_filter: #Calculate cutoffs only for selected parameters
                    data=for_genes_pd[a]
                    skew_val, kurtosis_val=round(skew(data.to_numpy(), bias=False), 1), int(kurtosis(data.to_numpy(), fisher=False, bias=False)) #Calculating the skewness and kurtosis
                    kurtosis_val_norm=int(kurtosis_val - 3) #This is a normalization for kurtosis value to identify the excessive kurtosis. Cite: https://www.sciencedirect.com/topics/mathematics/kurtosis
                    df_cuts=establishing_cuts(data, interval, skew_val, kurtosis_val_norm, df_cuts, a, None)
        display(df_cuts)
        qcf_ploting(for_cells_pd, for_genes_pd, ANNDATA.uns[for_cells[0] + "_colors"], df_cuts, PLOT=calulate_and_plot_filter, SAVE=save, FILENAME=filename)
        return df_cuts

########################STEP 2: DEFINING CUSTOM CUTOFFS###############################
######################################################################################
def refining_cuts(ANNDATA, def_cut2):
    '''
    Refining the cutoffs to be used in the QC and filtering steps

    Parameters
    ------------
    ANNDATA : anndata object
        anndata object
    def_cut2 : Pandas dataframe.
        A dataframe with the default cutoffs calculated by the function set_def_cuts of qc_filter.py module

    Return
    -----------
    Pandas dataframe to be used for the QC and filtering steps
    '''
    #Author: Guilherme Valente
    #Dataframes and others
    dfcut=def_cut2.copy()
    new_df=dfcut[0:0]
    col0=dfcut.columns[0] #data_to_evaluate
    col1=dfcut.columns[1] #parameters
    col2=dfcut.columns[2] #cutoffs
    col3=dfcut.columns[3] #strategy
    cond_name=ANNDATA.uns["infoprocess"]["data_to_evaluate"]
    #Questions, and messages
    q2=": custom or def"
    q3=": minimun cutoff [FLOAT or INT]"
    q4=": maximum cutoff [FLOAT or INT]"
    q5=": custom, def or skip"
    m1="\n\nChoose y or n\n"
    m2="The default setting is:"
    m3="\n\n#########################################################\nNOTE. Choose: \n\t1) custom to define new cutoffs\n\t2) def to use the previously defined cutoffs\n#########################################################\n"
    m4="\n\nChoose custom or def\n"
    m5="\n\nType a positive number "
    m6="<= "
    m7="\n"
    m8="\n\n#########################################################\nNOTE. Choose: \n\t1) custom to define new cutoffs\n\t2) def to use the previously defined cutoffs\n\t3) skip to avoid filter this parameter\n#########################################################\n"
    m9="\n\nChoose custom, def or skip\n"
    #Checking if the total_counts was already filtered
    if ANNDATA.obs["total_counts"].sum() == ANNDATA.uns["infoprocess"]["ID_c_total_counts"]: #If False, means that the total_counts was not filtered yet
        df_tot_coun=dfcut[dfcut[col1]== "total_counts"].reset_index(drop=True)
        is_total_count_filt=False
    else:
        df_NOT_tot_coun=dfcut[dfcut[col1]!= "total_counts"].reset_index(drop=True)
        is_total_count_filt=True
    def loop_question(ANSWER, QUIT_M, CHECK): #Checking invalid outcome
        '''
        This core check the validity of user's answer.
        Parameters
        ---------------
        ANSWER : String
            User's answer
        QUIT_M : String
            Question to be print if the user's answer is invalid
        CHECK : String
            Types of questions. The options are "yn", "custdef", or float

        Returns
        ---------------
        The user's answer in lower case format
        '''
        #Author: Guilherme Valente
        #List and others
        opt1, opt2, opt3, opt4=["q", "quit"], ["y", "yes", "n", "no"], ["custom", "def"], ["custom", "def", "skip"] #Lists with possible answers for each question
        m1="Invalid choice! "
        #Executing
        ANSWER=input(ANSWER).lower()
        if ANSWER in opt1:
            sys.exit("You quit and lost all modifications :(")
        if CHECK == "yn": #Checking validity of Y or N question
            while check_options(ANSWER, opt1, opt2) == "invalid":
                print(m1 + QUIT_M)
                ANSWER=input()
                check_options(ANSWER, opt1, opt2)
        elif CHECK == "custdef": #Checking validity of custom or def question
            while check_options(ANSWER, opt1, opt3) == "invalid":
                print(m1 + QUIT_M)
                ANSWER=input()
                check_options(ANSWER, opt1, opt3)
        elif CHECK == "custdefskip": #Checking validity of custom, def or skip question
            while check_options(ANSWER, opt1, opt4) == "invalid":
                print(m1 + QUIT_M)
                ANSWER=input()
                check_options(ANSWER, opt1, opt4)
        elif type(CHECK) == float: #Checking validity of custom value: >=0 and <= a limit (the CHECK)
            while check_cuts(ANSWER, 0, CHECK) == "invalid":
                print(m1 + QUIT_M)
                ANSWER=input()
                check_cuts(ANSWER, 0, CHECK)
        return(ANSWER.lower())
#Executing the main function
    if is_total_count_filt == False: #It means that total_counts was not filtered. Then, the dataframe has only total_count information
        print(m2)
        display(df_tot_coun)
        print(m3)
        for idx, a in dfcut.iterrows():
            data, param, list_cuts, stra =a[col0], a[col1], a[col2], a[col3]
            answer=loop_question(data + " " + param + q2, m4, "custdef") #Custom or default?
            if answer == "def":
                new_df=new_df.append({col0: data, col1: param, col2: list_cuts, col3: stra}, ignore_index=True)
            elif answer == "custom":
                max_lim=max(ANNDATA.obs[ANNDATA.obs[cond_name] == data][param])
                min_cut=loop_question(data + " " + param + q3, m5 + m6 + " " + str(max_lim) + m7, float(max_lim))
                max_cut=loop_question(data + " " + param + q4, m5 + m6 + " " + str(max_lim) + m7, float(max_lim))
                list_cuts=sorted([float(min_cut), float(max_cut)], reverse=True)
                new_df=new_df.append({col0: data, col1: param, col2: list_cuts, col3: stra}, ignore_index=True)
    else: #It means that total_counts was filtered. Then, the dataframe only has parameters for other information
        print(m2)
        display(df_NOT_tot_coun)
        print(m8)
        for idx, a in dfcut.iterrows():
            data, param, list_cuts, stra =a[col0], a[col1], a[col2], a[col3]
            answer=loop_question(data + " " + param + q5, m9, "custdefskip") #Custom, default or skip?
            if answer == "def":
                new_df=new_df.append({col0: data, col1: param, col2: list_cuts, col3: stra}, ignore_index=True)
            elif answer == "custom":
                if stra == "filter_cells":
                    max_lim=max(ANNDATA.obs[ANNDATA.obs[cond_name] == data][param])
                elif stra == "filter_genes":
                    max_lim=max(ANNDATA.var[param])
                min_cut=loop_question(data + " " + param + q3, m5 + m6 + " " + str(max_lim) + m7, float(max_lim))
                max_cut=loop_question(data + " " + param + q4, m5 + m6 + " " + str(max_lim) + m7, float(max_lim))
                list_cuts=sorted([float(min_cut), float(max_cut)], reverse=True)
                new_df=new_df.append({col0: data, col1: param, col2: list_cuts, col3: stra}, ignore_index=True)
            elif answer == "skip":
                new_df=new_df.append({col0: data, col1: param, col2: "skip", col3: stra}, ignore_index=True)
    return new_df

########################STEP 3: APPLYING CUTOFFS###############################
###############################################################################
def anndata_filter(ANNDATA, GO_CUT):
    '''
    Parameters
    ----------
    ANNDATA : anndata object
        anndata object
    GO_CUT : Pandas dataframe
        Pandas dataframe with the samples, parameters, and cutoffs to be used in the filtering process

    Return
    ----------
    Filtered anndata
    Annotation of filtering parameters in the anndata.uns["infoprocess"]
    '''
    #Author: Guilherme Valente
    def concatenating(LISTA_ADATA): #Concatenating adata
        if len(LISTA_ADATA) > 1:
            adata_conc=LISTA_ADATA[0].concatenate(LISTA_ADATA[1:], join='inner', batch_key=None)
        else:
            adata_conc=LISTA_ADATA[0]
        return adata_conc

    #List, messages and others
    m1="" #Fill message to go to anndata.uns["infoprocess"]
    ANNDATA_CP=ANNDATA.copy()
    ANNDATA_CP2=ANNDATA_CP.copy()
    datamcol, paramcol, cutofcol, stratcol = GO_CUT.columns[0], GO_CUT.columns[1], GO_CUT.columns[2], GO_CUT.columns[3]
    act_params=GO_CUT[paramcol].unique().tolist()
    act_strate=GO_CUT[stratcol].unique().tolist()
    uns_cond=ANNDATA.uns["infoprocess"]["data_to_evaluate"]
    lst_adata_sub, go_info_cell, go_info_genes =list(), [], []

    #Creating the infoprocess
    if "Cell filter" not in ANNDATA_CP.uns["infoprocess"]:
        build_infor(ANNDATA_CP, "Cell filter", list())
    if "Gene filter" not in ANNDATA_CP.uns["infoprocess"]:
        build_infor(ANNDATA_CP, "Gene filter", list())

    #Filter mitochondrial content first
    if "pct_counts_is_mitochondrial" in act_params:
        raw_data=GO_CUT[GO_CUT[paramcol]=="pct_counts_is_mitochondrial"]
        for idx, a in raw_data.iterrows():
            data, param, cuts, stra =a[datamcol], a[paramcol], a[cutofcol], a[stratcol]
            if "skip" in cuts:
                lst_adata_sub.append(ANNDATA_CP[ANNDATA_CP.obs[uns_cond] == data,:])
            else:
                max_cut=max(cuts)
                m1=data + " " + param + " max_percent= " + str(max_cut)
                adata_sub=ANNDATA_CP[ANNDATA_CP.obs[uns_cond] == data,:]
                lst_adata_sub.append(adata_sub[adata_sub.obs["pct_counts_is_mitochondrial"] < max_cut, :])
                go_info_cell.append(m1)
        ANNDATA_CP2=concatenating(lst_adata_sub)
        lst_adata_sub=list()
    else:
        ANNDATA_CP2=ANNDATA_CP
        lst_adata_sub=list()
    #Filtering other cells
    raw_data=GO_CUT[GO_CUT[stratcol]=="filter_cells"]
    for idx, a in raw_data.iterrows():
        data, param, cuts, stra =a[datamcol], a[paramcol], a[cutofcol], a[stratcol]
        if param != "pct_counts_is_mitochondrial":
            adata_sub=ANNDATA_CP2[ANNDATA_CP2.obs[uns_cond] == data,:]
            if "skip" in cuts:
                lst_adata_sub.append(adata_sub)
            else:
                m1=data + " " + param + " "
                min_cut, max_cut=min(cuts), max(cuts)
                if param == "total_counts":
                    sc.pp.filter_cells(adata_sub, min_counts=min_cut, inplace=True)
                    sc.pp.filter_cells(adata_sub, max_counts=max_cut, inplace=True)
                    lst_adata_sub.append(adata_sub)
                    go_info_cell.append(m1 + "min_counts= " + str(min_cut))
                    go_info_cell.append(m1 + "max_counts= " + str(max_cut))
                elif param == "n_genes_by_counts":
                    sc.pp.filter_cells(adata_sub, min_genes=min_cut, inplace=True)
                    lst_adata_sub.append(adata_sub)
                    go_info_cell.append(m1 + "min_genes= " + str(min_cut))
    ANNDATA_CP2=concatenating(lst_adata_sub)
    lst_adata_sub=list()

    #Filtering genes
    if "filter_genes" in act_strate:
        raw_data=GO_CUT[GO_CUT[stratcol]=="filter_genes"]
        adata_sub=ANNDATA_CP2.copy()
        for idx, a in raw_data.iterrows():
            data, param, cuts, stra =a[datamcol], a[paramcol], a[cutofcol], a[stratcol]
            if "skip" in cuts:
                pass
            else:
                min_cut, max_cut=min(cuts), max(cuts)
                if param == "n_cells_by_counts":
                    sc.pp.filter_genes(adata_sub, min_cells=min_cut, inplace=True)
                    go_info_genes.append("n_cells_by_counts min_cells= " + str(min_cut))
                elif param == "mean_counts":
                    sc.pp.filter_genes(adata_sub, min_counts=min_cut, inplace=True)
                    go_info_genes.append("mean_counts min_counts= " + str(min_cut))
                elif param == "pct_dropout_by_counts":
                    print("pct_dropout_by_counts filtering is not implemented.")
        ANNDATA_CP2=adata_sub

#Annotating anndata.uns["infoprocess"]
    if len(ANNDATA_CP.uns["infoprocess"]["Cell filter"]) > 0:
        ANNDATA_CP.uns["infoprocess"]["Cell filter"] = ANNDATA_CP.uns["infoprocess"]["Cell filter"] + go_info_cell
    else:
        ANNDATA_CP.uns["infoprocess"]["Cell filter"] = go_info_cell
    if len(ANNDATA_CP.uns["infoprocess"]["Gene filter"]) > 0:
        ANNDATA_CP.uns["infoprocess"]["Gene filter"] = ANNDATA_CP.uns["infoprocess"]["Gene filter"] + go_info_genes
    else:
        ANNDATA_CP.uns["infoprocess"]["Gene filter"] = go_info_genes

    ANNDATA_CP2.uns = ANNDATA_CP.uns

    print(ANNDATA)
    print(ANNDATA_CP2)
    return ANNDATA_CP2.copy()

#####################################################################################
#####################################################################################

def filter_genes(adata, genes):
    """ Remove genes from adata object.

    Parameters
    -----------
    adata : anndata.AnnData
        Annotated data matrix object to filter
    genes : list of str
        A list of genes to remove from object.
<<<<<<< HEAD
        
=======

>>>>>>> 03ecd181
    Returns
    --------
    adata : anndata.AnnData
        Anndata object with removed genes.
    """

    #Check if all genes are found in adata
    not_found = list(set(genes) - set(adata.var_names))
    if len(not_found) > 0:
        print("{0} genes were not found in adata and could therefore not be removed. These genes are: {1}".format(len(not_found), not_found))

    #Remove genes from adata
    n_before = adata.shape[1]
    adata = adata[:, ~adata.var_names.isin(genes)]
    n_after = adata.shape[1]
    print("Filtered out {0} genes from adata. New number of genes is: {1}.".format(n_before-n_after, n_after))

    return(adata)


def estimate_doublets(adata, threshold=0.25, inplace=True, **kwargs):
    """ Estimate doublet cells using scrublet. Adds additional columns "doublet_score" and "predicted_doublet" in adata.obs,
        as well as a "scrublet" key in adata.uns.

    Parameters
    ------------
    adata : anndata.AnnData
        Anndata object to estimate doublets for.
    threshold : float
        Threshold for doublet detection. Default is 0.25.
    inplace : bool
        Whether to estimate doublets inplace or not. Default is True.
    kwargs : arguments
        Additional arguments are passed to scanpy.external.pp.scrublet.

    Returns
    ---------
    If inplace is False, the function returns a copy of the adata object. 
    If inplace is True, the function returns None.
    """
    
    if inplace == False:
        adata = adata.copy()

    #Run scrublet on adata
    adata_scrublet = sc.external.pp.scrublet(adata, threshold=threshold, copy=True, **kwargs)

    # Plot the distribution of scrublet scores
    sc.external.pl.scrublet_score_distribution(adata_scrublet)

    #Save scores to object
    adata.obs["doublet_score"] = adata_scrublet.obs["doublet_score"]
    adata.obs["predicted_doublet"] = adata_scrublet.obs["predicted_doublet"]
    adata.uns["scrublet"] = adata_scrublet.uns["scrublet"]

    if inplace == False:
        return adata
<<<<<<< HEAD
        
#####################################################################################
######################## More general QC filtering functions ########################
#####################################################################################


def quality_violin(adata, columns, which="obs", groupby=None, ncols=4, header=None, color_list=None, title=None, thresholds=None, save=None):
    """
    A function to plot quality measurements for cells in an anndata object.

    Parameters
    -------------
    adata : anndata.AnnData
        Anndata object containing quality measures in .obs/.var
    columns : list
        A list of columns in .obs/.var to show measures for.
    which : str
        Which table to show quality for. Either "obs" / "var"
    groupby : str
        A column in table to values on the x-axis, e.g. 'condition'. 
    ncols : int
        Number of columns in the plot. Default: 4.
    header : list
        A list of custom headers for each measure given in columns. Default: None (headers are the column names)
    color_list : list
        A list of colors to use for violins. Default: None (colors are chosen automatically)
    title : str, optional
        The title of the full plot. Default: None (no title).
    thresholds : dict, optional
        Dictionary containing min/max thresholds to show in plot.
    save : str, optional
        Save the figure to the path given in 'save'. Default: None (figure is not saved).
    """

    #Decide which table to use
    if which == "obs":
        table = adata.obs
    elif which == "var":
        table = adata.var

    #Order of categories on x axis
    if groupby is not None:
        x_order = table[groupby].cat.categories
    else:
        x_order = None

    #Violing plot to base the next filtering processess
    if groupby is not None:
        n_colors = len(table[groupby].cat.categories)
    else:
        n_colors = 1 #no grouping; only one violin

    ncols = min(ncols, len(columns)) #Make sure ncols is not larger than the number of columns
    nrows = int(np.ceil(len(columns) / ncols))

    #Setup colors to be used
    if color_list is None:
        color_list = sns.color_palette("Set1", n_colors)
    else:
        if int(n_colors) <= int(len(color_list)):
            raise ValueError("Increase the color_list variable")
        else:
            color_list = color_list[:n_colors]

    #Setup headers to be used
    if header is None:
        header = columns
    else:
        #check that header has the right length
        if len(header) != len(columns):
            raise ValueError("Length of header does not match length of columns")


    #Setting figures
    fig, axarr = plt.subplots(nrows, ncols, figsize = (ncols*5, nrows*5))
    axarr = np.array(axarr).reshape((-1, 1)) if ncols == 1 else axarr
    axarr = np.array(axarr).reshape((1, -1)) if nrows == 1 else axarr
    axes_list = axarr.flatten()
    
    #Plotting
    axes_dict = {}
    for i, column in enumerate(columns):
        ax = axes_list[i]

        sns.violinplot(data=table, x=groupby, y=column, ax=ax, order=x_order, palette=color_list)
        ax.set_title(header[i])
        ax.set_ylabel("")
        ax.set_xlabel("")
        ax.set_xticklabels(ax.get_xticklabels(), rotation=45, horizontalalignment='right')

        axes_dict[column] = ax

    #Remove empty axes
    for ax in axes_list[len(columns):]:
        ax.axis('off')

    #Add thresholds from dict
    if thresholds is not None:

        for col in thresholds:
            ax = axes_dict[col]
            ymin, ymax = ax.get_ylim()
            
            if "min" in thresholds[col]:
                ax.axhline(thresholds[col]["min"], color="red", linestyle="--")
                ax.axhspan(ymin, thresholds[col]["min"], color="grey", alpha=0.2)

            if "max" in thresholds[col]:
                ax.axhline(thresholds[col]["max"], color="red", linestyle="--")
                ax.axhspan(thresholds[col]["max"], ymax, color="grey", alpha=0.2)
    
    plt.tight_layout()

    #Add title
    if title != None:
        plt.suptitle(title, y=1.05, fontsize=20)

    #Save figure
    sctoolbox.utilities.save_figure(save)

def apply_qc_thresholds(adata, thresholds, which="obs"):
    """
    Apply QC thresholds to anndata object.

    Parameters
    -------------
    adata : AnnData
        Anndata object to filter.
    thresholds : dict
        Dictionary of thresholds to apply.
    which : str
       Which table to filter on. Must be one of "obs" / "var". Default: "obs".

    Returns
    ---------
    adata : AnnData
        Anndata object with QC thresholds applied.
    """

    table = adata.obs if which == "obs" else adata.var

    #Create copy of adata
    adata = adata.copy()

    #Check if all columns are found in adata
    not_found = list(set(thresholds) - set(table.columns))
    if len(not_found) > 0:
        print("{0} threshold columns were not found in adata and could therefore not be applied. These thresholds are: {1}".format(len(not_found), not_found))
    thresholds = {k: thresholds[k] for k in thresholds if k not in not_found}
    
    if len(thresholds) == 0:
        raise ValueError(f"The thresholds given do not match the columns given in adata.{which}. Please adjust the 'which' parameter if needed.")

    #Check that thresholds contain min/max
    for column, d in thresholds.items():
        if 'min' not in d and 'max' not in d:
            raise ValueError("Thresholds must contain min or max")

    #Apply thresholds
    for column, d in thresholds.items():
        print(column)

        #Set min threshold
        if 'min' in d:
            if which == "obs":
                adata = adata[adata.obs[column] >= d['min'],:]
            else:
                adata = adata[:,adata.var[column] >= d['min']]

        #Set max threshold
        if 'max' in d:
            if which == "obs":
                adata = adata[adata.obs[column] <= d['max'],:]
            else:
                adata = adata[:,adata.var[column] <= d['max']]

    return adata
=======
>>>>>>> 03ecd181
<|MERGE_RESOLUTION|>--- conflicted
+++ resolved
@@ -377,11 +377,7 @@
         Annotated data matrix object to filter
     genes : list of str
         A list of genes to remove from object.
-<<<<<<< HEAD
         
-=======
-
->>>>>>> 03ecd181
     Returns
     --------
     adata : anndata.AnnData
@@ -439,7 +435,6 @@
 
     if inplace == False:
         return adata
-<<<<<<< HEAD
         
 #####################################################################################
 ######################## More general QC filtering functions ########################
@@ -616,6 +611,4 @@
             else:
                 adata = adata[:,adata.var[column] <= d['max']]
 
-    return adata
-=======
->>>>>>> 03ecd181
+    return adata