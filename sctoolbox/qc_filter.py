--- conflicted
+++ resolved
@@ -1,8 +1,8 @@
-<<<<<<< HEAD
 import sys
+import os
 import numpy as np
 import pandas as pd
-from scipy.stats import skew, kurtosis
+#from scipy.stats import skew, kurtosis
 import functools  # for partial functions
 import scanpy as sc
 
@@ -12,17 +12,10 @@
 import matplotlib.pyplot as plt
 import ipywidgets
 from IPython.display import display
-=======
-import pandas as pd
-from sctoolbox import plotting, checker, analyser, utilities
-import scanpy as sc
-import numpy as np
-import os
->>>>>>> a63e3c3e
 
 # toolbox functions
 import sctoolbox
-from sctoolbox import plotting, creators, checker, analyser, utilities
+from sctoolbox import plotting, checker, analyser, utilities
 
 ###############################################################################
 #                      STEP 1: DEFINING DEFAULT CUTOFFS                       #
