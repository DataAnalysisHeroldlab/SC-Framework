import numpy as np
import seaborn as sns
import matplotlib.pyplot as plt
import sys
from scipy.stats import *
import scipy
from kneed import KneeLocator
import pandas as pd
from sctoolbox.plotting import *
from sctoolbox.creators import *
from sctoolbox.checker import *
from sctoolbox.analyser import *

########################STEP 1: DEFINING DEFAULT CUTOFFS###############################
#######################################################################################
<<<<<<< HEAD
def loop_question(ANSWER, QUIT_M, CHECK): #Checking invalid outcome
    '''
    This core check the validity of user's answer.
    Parameters
    ---------------
    ANSWER : String
        User's answer
    QUIT_M : String
        Question to be print if the user's answer is invalid
    CHECK : String
        Types of questions. The options are "yn", "custdef", or float
    Returns
    ---------------
    The user's answer in lower case format
    '''
    #Author: Guilherme Valente
    #List and others
    opt1, opt2, opt3, opt4=["q", "quit"], ["y", "yes", "n", "no"], ["custom", "def"], ["custom", "def", "skip"] #Lists with possible answers for each question
    options={"yn":opt2, "custdef":opt3, "custdefskip": opt4}
    if check_options(CHECK,list(options.keys()))==False and type(CHECK) != float:
        sys.exit("Insert a valid check: " + str(list(options.keys())) + " or float.")

    ANSWER=input(ANSWER).lower()
    #Check validity of options
    while check_options(ANSWER, OPTS1=opt1 + opt2 + opt3 + opt4) == False:
        print("Choose one of these options: " + str(opt1 + opt2 + opt3 + opt4))
        ANSWER=input(ANSWER).lower()

    #In case the input is valid, goes futher
    if type(CHECK) != float:
        while check_options(ANSWER, OPTS1= opt1 + options[CHECK]) == False:
            print(m1 + QUIT_M)
            ANSWER=input()
            check_options(ANSWER, opt1 + options[CHECK])
    else: #Checking validity of custom value: >=0 and <= a limit (the CHECK)
        while check_cuts(ANSWER, 0, CHECK) == False:
            print(m1 + QUIT_M)
            ANSWER=input()
            check_cuts(ANSWER, 0, CHECK)
    return(ANSWER.lower())

def set_def_cuts(ANNDATA, only_plot=False, interval=None, file_name=None, save=None):
=======
def set_def_cuts(ANNDATA, only_plot=False, interval=None, file_name="note2_violin_", save=False):
>>>>>>> 03ecd181
    '''
    1- Definining the cutoffs for QC and filtering steps.
    2- Ploting anndata obs or anndata var selected for the QC and filtering steps with the cutoffs or not.

    Parameters
    ------------
    ANNDATA : anndata object
        anndata object
    only_plot : Boolean
        If true, only a plot with the data without cutoff lines will be provided.
    interval : Int or Float. Default: None.
        The percentage (from 0 to 1 or 100) to be used to calculate the cutoffs.
    file_name : String. Default is "note2_violin_"
        Define a name for save a custom filename to save.
        NOTE: use a sintax at least composing the "note2_". Do not add any file extension.
    save : Boolean. Default is False
        True, save the figure to the path given in 'save'.

    Returns
    ------------
    - A pandas dataframe with the defined cutoff parameters.
    - Violin plots.
    '''
    #Author: Guilherme Valente
    #List, dfs, messages and others
    uns_condition_name=ANNDATA.uns["infoprocess"]["data_to_evaluate"] #The name of data to evaluate parameter, e.g., "condition"
    for_cells=[uns_condition_name, "n_genes_by_counts", "total_counts", "pct_counts_is_mitochondrial"] #List of obs variables to be analysed. The first item MUST be the data to be evaluated
    for_genes=["n_cells_by_counts", "mean_counts", "pct_dropout_by_counts"] #List of var variables to be analysed.
    for_cells_pd=ANNDATA.obs[ANNDATA.obs.columns.intersection(for_cells)]
    for_genes_pd=ANNDATA.var[ANNDATA.var.columns.intersection(for_genes)]
    cells_genes_list=for_cells[1:] + for_genes
    calulate_and_plot_filter=[] #Samples to be calculated cutoffs and further plotted with cutoff lines
    df_cuts=pd.DataFrame(columns=["data_to_evaluate", "parameters", "cutoff", "strategy"]) #Empty df to be filled with the cutoffs
    ANNDATA.uns[uns_condition_name + '_colors']=ANNDATA.uns["color_set"][:len(ANNDATA.obs[uns_condition_name].unique())]
    sta_cut_cells, sta_cut_genes=None, None
    #Setting colors for plot
    m1="file_name[STRING]"
    m2="The interval=[float or int] must be between 0 to 1 or 100."
    m4="Defining and ploting cutoffs only for total_counts"
    m5="You choose not plot cutoffs"
    m6="To define cutoff demands to set the interval=[int or float] from 0 to 1 or 100."
    pathway=ANNDATA.uns["infoprocess"]["Anndata_path"]

    #Creating filenames
    if save == True and file_name != "note2_violin_" and type(file_name) != str: #Here checking is custom name is proper
        sys.exist(m1)
    elif save == True and type(file_name) == str: #Custom name is proper. If custom is not provided, the default is used
        filename=pathway + file_name
        filename=filename.replace("//", "/")
    elif save == False:
        filename=""

    #Checking if interval for cutoffs were properly defined
    if only_plot == False and interval == None: #It is missing the interval for cutoff
            sys.exit(m6)
<<<<<<< HEAD
        else:
            filename=m3 + "_cutoff"
#Checking if interval for cutoffs were properly defined
            if check_cuts(str(interval), 0, 100) == False: #Means the interval is not a number
=======
    elif only_plot == False and interval != None:
            if check_cuts(str(interval), 0, 100) == "invalid": #Means the interval is not a number
>>>>>>> 03ecd181
                    sys.exit(m2)
            else:
                if isinstance(interval, (int)) == True and interval >= 0 and interval <= 100: #Converting interval int for float from 0 to 1
                    interval=interval/100
            #Checking if the total count was already filtered
            act_c_total_counts, id_c_total_counts=float(ANNDATA.obs["total_counts"].sum()), float(ANNDATA.uns["infoprocess"]["ID_c_total_counts"])
            if check_cuts(str(act_c_total_counts), id_c_total_counts, id_c_total_counts) == True: #Total_counts was not filtered yet, then only this parameter will be evaluated
                sta_cut_cells, sta_cut_genes=True, False
                calulate_and_plot_filter.append("total_counts")
                filename=filename + "tot_count_cut"
                print(m4)
<<<<<<< HEAD
#Other parameters will be evaluated because plot was selected and total count is filtered
            elif check_cuts(str(act_c_total_counts), id_c_total_counts, id_c_total_counts) == False: #Total counts was filtered yet.
=======
            #Other parameters will be evaluated because plot was selected and total count is filtered
            elif check_cuts(str(act_c_total_counts), id_c_total_counts, id_c_total_counts) == "invalid": #Total counts was filtered yet.
>>>>>>> 03ecd181
                sta_cut_cells, sta_cut_genes=True, True
                filename=filename + "other_param_cut"
                for a in cells_genes_list:
                    if a != "total_counts":
                        calulate_and_plot_filter.append(a)
    #Ploting with or without cutoffs
    if only_plot == True: #Only plots without cutoff lines will be provided
        filename=filename
        #Building the dataframe with default cutoffs stablished and the plots
        #Here will be called the function establishing_cuts from the analyser.py module
        print(m5)
        return qcf_ploting(for_cells_pd, for_genes_pd, ANNDATA.uns[for_cells[0] + "_colors"], df_cuts, PLOT=None, SAVE=save, FILENAME=filename)
    elif only_plot == False: #Calculate cutoffs and plot in the violins
        if sta_cut_cells == True: #For cells
            for a in for_cells_pd[for_cells[0]].unique().tolist(): #Getting the conditions.
                adata_cond=for_cells_pd[for_cells_pd[for_cells[0]] == a].copy()
                for b in for_cells[1:]:
                    if b in calulate_and_plot_filter:
                        data=adata_cond[b]
                        skew_val, kurtosis_val=round(skew(data.to_numpy(), bias=False), 1), int(kurtosis(data.to_numpy(), fisher=False, bias=False)) #Calculating the skewness and kurtosis
                        kurtosis_val_norm=int(kurtosis_val - 3) #This is a normalization for kurtosis value to identify the excessive kurtosis. Cite: https://www.sciencedirect.com/topics/mathematics/kurtosis
                        df_cuts=establishing_cuts(data, interval, skew_val, kurtosis_val_norm, df_cuts, b, a)
        if sta_cut_genes == True: #For genes
            for a in for_genes:
                if a in calulate_and_plot_filter: #Calculate cutoffs only for selected parameters
                    data=for_genes_pd[a]
                    skew_val, kurtosis_val=round(skew(data.to_numpy(), bias=False), 1), int(kurtosis(data.to_numpy(), fisher=False, bias=False)) #Calculating the skewness and kurtosis
                    kurtosis_val_norm=int(kurtosis_val - 3) #This is a normalization for kurtosis value to identify the excessive kurtosis. Cite: https://www.sciencedirect.com/topics/mathematics/kurtosis
                    df_cuts=establishing_cuts(data, interval, skew_val, kurtosis_val_norm, df_cuts, a, None)
        display(df_cuts)
        qcf_ploting(for_cells_pd, for_genes_pd, ANNDATA.uns[for_cells[0] + "_colors"], df_cuts, PLOT=calulate_and_plot_filter, SAVE=save, FILENAME=filename)
        return df_cuts

########################STEP 2: DEFINING CUSTOM CUTOFFS###############################
######################################################################################
def refining_cuts(ANNDATA, def_cut2):
    '''
    Refining the cutoffs to be used in the QC and filtering steps

    Parameters
    ------------
    ANNDATA : anndata object
        anndata object
    def_cut2 : Pandas dataframe.
        A dataframe with the default cutoffs calculated by the function set_def_cuts of qc_filter.py module

    Return
    -----------
    Pandas dataframe to be used for the QC and filtering steps
    '''
    #Author: Guilherme Valente
    #Dataframes and others
    dfcut=def_cut2.copy()
    new_df=dfcut[0:0]
    col0=dfcut.columns[0] #data_to_evaluate
    col1=dfcut.columns[1] #parameters
    col2=dfcut.columns[2] #cutoffs
    col3=dfcut.columns[3] #strategy
    cond_name=ANNDATA.uns["infoprocess"]["data_to_evaluate"]
    #Questions, and messages
    q2=": custom or def"
    q3=": minimun cutoff [FLOAT or INT]"
    q4=": maximum cutoff [FLOAT or INT]"
    q5=": custom, def or skip"
    m1="\n\nChoose y or n\n"
    m2="The default setting is:"
    m3="\n\n#########################################################\nNOTE. Choose: \n\t1) custom to define new cutoffs\n\t2) def to use the previously defined cutoffs\n#########################################################\n"
    m4="\n\nChoose custom or def\n"
    m5="\n\nType a positive number "
    m6="<= "
    m7="\n"
    m8="\n\n#########################################################\nNOTE. Choose: \n\t1) custom to define new cutoffs\n\t2) def to use the previously defined cutoffs\n\t3) skip to avoid filter this parameter\n#########################################################\n"
    m9="\n\nChoose custom, def or skip\n"
    #Checking if the total_counts was already filtered
    if ANNDATA.obs["total_counts"].sum() == ANNDATA.uns["infoprocess"]["ID_c_total_counts"]: #If False, means that the total_counts was not filtered yet
        df_tot_coun=dfcut[dfcut[col1]== "total_counts"].reset_index(drop=True)
        is_total_count_filt=False
    else:
        df_NOT_tot_coun=dfcut[dfcut[col1]!= "total_counts"].reset_index(drop=True)
        is_total_count_filt=True
    #Executing the main function
    if is_total_count_filt == False: #It means that total_counts was not filtered. Then, the dataframe has only total_count information
        print(m2)
        display(df_tot_coun)
        print(m3)
        for idx, a in dfcut.iterrows():
            data, param, list_cuts, stra =a[col0], a[col1], a[col2], a[col3]
            answer=loop_question(data + " " + param + q2, m4, "custdef") #Custom or default?
            if answer == "def":
                new_df=new_df.append({col0: data, col1: param, col2: list_cuts, col3: stra}, ignore_index=True)
            elif answer == "custom":
                max_lim=max(ANNDATA.obs[ANNDATA.obs[cond_name] == data][param])
                min_cut=loop_question(data + " " + param + q3, m5 + m6 + " " + str(max_lim) + m7, float(max_lim))
                max_cut=loop_question(data + " " + param + q4, m5 + m6 + " " + str(max_lim) + m7, float(max_lim))
                list_cuts=sorted([float(min_cut), float(max_cut)], reverse=True)
                new_df=new_df.append({col0: data, col1: param, col2: list_cuts, col3: stra}, ignore_index=True)
    else: #It means that total_counts was filtered. Then, the dataframe only has parameters for other information
        print(m2)
        display(df_NOT_tot_coun)
        print(m8)
        for idx, a in dfcut.iterrows():
            data, param, list_cuts, stra =a[col0], a[col1], a[col2], a[col3]
            answer=loop_question(data + " " + param + q5, m9, "custdefskip") #Custom, default or skip?
            if answer == "def":
                new_df=new_df.append({col0: data, col1: param, col2: list_cuts, col3: stra}, ignore_index=True)
            elif answer == "custom":
                if stra == "filter_cells":
                    max_lim=max(ANNDATA.obs[ANNDATA.obs[cond_name] == data][param])
                elif stra == "filter_genes":
                    max_lim=max(ANNDATA.var[param])
                min_cut=loop_question(data + " " + param + q3, m5 + m6 + " " + str(max_lim) + m7, float(max_lim))
                max_cut=loop_question(data + " " + param + q4, m5 + m6 + " " + str(max_lim) + m7, float(max_lim))
                list_cuts=sorted([float(min_cut), float(max_cut)], reverse=True)
                new_df=new_df.append({col0: data, col1: param, col2: list_cuts, col3: stra}, ignore_index=True)
            elif answer == "skip":
                new_df=new_df.append({col0: data, col1: param, col2: "skip", col3: stra}, ignore_index=True)
    return new_df

########################STEP 3: APPLYING CUTOFFS###############################
###############################################################################
def anndata_filter(ANNDATA, GO_CUT):
    '''
    Parameters
    ----------
    ANNDATA : anndata object
        anndata object
    GO_CUT : Pandas dataframe
        Pandas dataframe with the samples, parameters, and cutoffs to be used in the filtering process

    Return
    ----------
    Filtered anndata
    Annotation of filtering parameters in the anndata.uns["infoprocess"]
    '''
    #Author: Guilherme Valente
    def concatenating(LISTA_ADATA): #Concatenating adata
        if len(LISTA_ADATA) > 1:
            adata_conc=LISTA_ADATA[0].concatenate(LISTA_ADATA[1:], join='inner', batch_key=None)
        else:
            adata_conc=LISTA_ADATA[0]
        return adata_conc

    #List, messages and others
    m1="" #Fill message to go to anndata.uns["infoprocess"]
    ANNDATA_CP=ANNDATA.copy()
    ANNDATA_CP2=ANNDATA_CP.copy()
    datamcol, paramcol, cutofcol, stratcol = GO_CUT.columns[0], GO_CUT.columns[1], GO_CUT.columns[2], GO_CUT.columns[3]
    act_params=GO_CUT[paramcol].unique().tolist()
    act_strate=GO_CUT[stratcol].unique().tolist()
    uns_cond=ANNDATA.uns["infoprocess"]["data_to_evaluate"]
    lst_adata_sub, go_info_cell, go_info_genes =list(), [], []

    #Creating the infoprocess
    if "Cell filter" not in ANNDATA_CP.uns["infoprocess"]:
        build_infor(ANNDATA_CP, "Cell filter", list())
    if "Gene filter" not in ANNDATA_CP.uns["infoprocess"]:
        build_infor(ANNDATA_CP, "Gene filter", list())

    #Filter mitochondrial content first
    if "pct_counts_is_mitochondrial" in act_params:
        raw_data=GO_CUT[GO_CUT[paramcol]=="pct_counts_is_mitochondrial"]
        for idx, a in raw_data.iterrows():
            data, param, cuts, stra =a[datamcol], a[paramcol], a[cutofcol], a[stratcol]
            if "skip" in cuts:
                lst_adata_sub.append(ANNDATA_CP[ANNDATA_CP.obs[uns_cond] == data,:])
            else:
                max_cut=max(cuts)
                m1=data + " " + param + " max_percent= " + str(max_cut)
                adata_sub=ANNDATA_CP[ANNDATA_CP.obs[uns_cond] == data,:]
                lst_adata_sub.append(adata_sub[adata_sub.obs["pct_counts_is_mitochondrial"] < max_cut, :])
                go_info_cell.append(m1)
        ANNDATA_CP2=concatenating(lst_adata_sub)
        lst_adata_sub=list()
    else:
        ANNDATA_CP2=ANNDATA_CP
        lst_adata_sub=list()
    #Filtering other cells
    raw_data=GO_CUT[GO_CUT[stratcol]=="filter_cells"]
    for idx, a in raw_data.iterrows():
        data, param, cuts, stra =a[datamcol], a[paramcol], a[cutofcol], a[stratcol]
        if param != "pct_counts_is_mitochondrial":
            adata_sub=ANNDATA_CP2[ANNDATA_CP2.obs[uns_cond] == data,:]
            if "skip" in cuts:
                lst_adata_sub.append(adata_sub)
            else:
                m1=data + " " + param + " "
                min_cut, max_cut=min(cuts), max(cuts)
                if param == "total_counts":
                    sc.pp.filter_cells(adata_sub, min_counts=min_cut, inplace=True)
                    sc.pp.filter_cells(adata_sub, max_counts=max_cut, inplace=True)
                    lst_adata_sub.append(adata_sub)
                    go_info_cell.append(m1 + "min_counts= " + str(min_cut))
                    go_info_cell.append(m1 + "max_counts= " + str(max_cut))
                elif param == "n_genes_by_counts":
                    sc.pp.filter_cells(adata_sub, min_genes=min_cut, inplace=True)
                    lst_adata_sub.append(adata_sub)
                    go_info_cell.append(m1 + "min_genes= " + str(min_cut))
    ANNDATA_CP2=concatenating(lst_adata_sub)
    lst_adata_sub=list()

    #Filtering genes
    if "filter_genes" in act_strate:
        raw_data=GO_CUT[GO_CUT[stratcol]=="filter_genes"]
        adata_sub=ANNDATA_CP2.copy()
        for idx, a in raw_data.iterrows():
            data, param, cuts, stra =a[datamcol], a[paramcol], a[cutofcol], a[stratcol]
            if "skip" in cuts:
                pass
            else:
                min_cut, max_cut=min(cuts), max(cuts)
                if param == "n_cells_by_counts":
                    sc.pp.filter_genes(adata_sub, min_cells=min_cut, inplace=True)
                    go_info_genes.append("n_cells_by_counts min_cells= " + str(min_cut))
                elif param == "mean_counts":
                    sc.pp.filter_genes(adata_sub, min_counts=min_cut, inplace=True)
                    go_info_genes.append("mean_counts min_counts= " + str(min_cut))
                elif param == "pct_dropout_by_counts":
                    print("pct_dropout_by_counts filtering is not implemented.")
        ANNDATA_CP2=adata_sub

#Annotating anndata.uns["infoprocess"]
    if len(ANNDATA_CP.uns["infoprocess"]["Cell filter"]) > 0:
        ANNDATA_CP.uns["infoprocess"]["Cell filter"] = ANNDATA_CP.uns["infoprocess"]["Cell filter"] + go_info_cell
    else:
        ANNDATA_CP.uns["infoprocess"]["Cell filter"] = go_info_cell
    if len(ANNDATA_CP.uns["infoprocess"]["Gene filter"]) > 0:
        ANNDATA_CP.uns["infoprocess"]["Gene filter"] = ANNDATA_CP.uns["infoprocess"]["Gene filter"] + go_info_genes
    else:
        ANNDATA_CP.uns["infoprocess"]["Gene filter"] = go_info_genes

    ANNDATA_CP2.uns = ANNDATA_CP.uns

    print(ANNDATA)
    print(ANNDATA_CP2)
    return ANNDATA_CP2.copy()

#####################################################################################
#####################################################################################

def filter_genes(adata, genes):
    """ Remove genes from adata object.

    Parameters
    -----------
    adata : anndata.AnnData
        Annotated data matrix object to filter
    genes : list of str
        A list of genes to remove from object.

    Returns
    --------
    adata : anndata.AnnData
        Anndata object with removed genes.
    """

    #Check if all genes are found in adata
    not_found = list(set(genes) - set(adata.var_names))
    if len(not_found) > 0:
        print("{0} genes were not found in adata and could therefore not be removed. These genes are: {1}".format(len(not_found), not_found))

    #Remove genes from adata
    n_before = adata.shape[1]
    adata = adata[:, ~adata.var_names.isin(genes)]
    n_after = adata.shape[1]
    print("Filtered out {0} genes from adata. New number of genes is: {1}.".format(n_before-n_after, n_after))

    return(adata)


def estimate_doublets(adata, threshold=0.25, inplace=True, **kwargs):
    """ Estimate doublet cells using scrublet. Adds additional columns "doublet_score" and "predicted_doublet" in adata.obs,
        as well as a "scrublet" key in adata.uns.

    Parameters
    ------------
    adata : anndata.AnnData
        Anndata object to estimate doublets for.
    threshold : float
        Threshold for doublet detection. Default is 0.25.
    inplace : bool
        Whether to estimate doublets inplace or not. Default is True.
    kwargs : arguments
        Additional arguments are passed to scanpy.external.pp.scrublet.

    Returns
    ---------
    If inplace is False, the function returns a copy of the adata object. 
    If inplace is True, the function returns None.
    """
    
    if inplace == False:
        adata = adata.copy()

    #Run scrublet on adata
    adata_scrublet = sc.external.pp.scrublet(adata, threshold=threshold, copy=True, **kwargs)

    # Plot the distribution of scrublet scores
    sc.external.pl.scrublet_score_distribution(adata_scrublet)

    #Save scores to object
    adata.obs["doublet_score"] = adata_scrublet.obs["doublet_score"]
    adata.obs["predicted_doublet"] = adata_scrublet.obs["predicted_doublet"]
    adata.uns["scrublet"] = adata_scrublet.uns["scrublet"]

    if inplace == False:
        return adata
<|MERGE_RESOLUTION|>--- conflicted
+++ resolved
@@ -13,7 +13,6 @@
 
 ########################STEP 1: DEFINING DEFAULT CUTOFFS###############################
 #######################################################################################
-<<<<<<< HEAD
 def loop_question(ANSWER, QUIT_M, CHECK): #Checking invalid outcome
     '''
     This core check the validity of user's answer.
@@ -55,10 +54,7 @@
             check_cuts(ANSWER, 0, CHECK)
     return(ANSWER.lower())
 
-def set_def_cuts(ANNDATA, only_plot=False, interval=None, file_name=None, save=None):
-=======
 def set_def_cuts(ANNDATA, only_plot=False, interval=None, file_name="note2_violin_", save=False):
->>>>>>> 03ecd181
     '''
     1- Definining the cutoffs for QC and filtering steps.
     2- Ploting anndata obs or anndata var selected for the QC and filtering steps with the cutoffs or not.
@@ -114,15 +110,10 @@
     #Checking if interval for cutoffs were properly defined
     if only_plot == False and interval == None: #It is missing the interval for cutoff
             sys.exit(m6)
-<<<<<<< HEAD
         else:
             filename=m3 + "_cutoff"
 #Checking if interval for cutoffs were properly defined
             if check_cuts(str(interval), 0, 100) == False: #Means the interval is not a number
-=======
-    elif only_plot == False and interval != None:
-            if check_cuts(str(interval), 0, 100) == "invalid": #Means the interval is not a number
->>>>>>> 03ecd181
                     sys.exit(m2)
             else:
                 if isinstance(interval, (int)) == True and interval >= 0 and interval <= 100: #Converting interval int for float from 0 to 1
@@ -134,13 +125,8 @@
                 calulate_and_plot_filter.append("total_counts")
                 filename=filename + "tot_count_cut"
                 print(m4)
-<<<<<<< HEAD
 #Other parameters will be evaluated because plot was selected and total count is filtered
             elif check_cuts(str(act_c_total_counts), id_c_total_counts, id_c_total_counts) == False: #Total counts was filtered yet.
-=======
-            #Other parameters will be evaluated because plot was selected and total count is filtered
-            elif check_cuts(str(act_c_total_counts), id_c_total_counts, id_c_total_counts) == "invalid": #Total counts was filtered yet.
->>>>>>> 03ecd181
                 sta_cut_cells, sta_cut_genes=True, True
                 filename=filename + "other_param_cut"
                 for a in cells_genes_list:
