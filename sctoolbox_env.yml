name: sctoolbox
channels:
    - bioconda
    - conda-forge
dependencies:
  - r-base
  - r-seurat
  - bioconductor-singlecellexperiment
  - bioconductor-deseq2
  - samtools>=1.9 # fixes https://github.com/merenlab/anvio/issues/1479
  - scanpy>=1.10.2
  - python-annoy
  - notebook==6.5.2
  - rpy2
  - pybedtools
  - ipykernel # needed to register environment as jupyter kernel
  - pybedtools
<<<<<<< HEAD
  - scvelo>=0.3.1 # highly decreases installation runtime of sc_framework
  - lightning>=2.0,<2.2 # https://gitlab.gwdg.de/loosolab/software/sc_framework/-/issues/303
  - pip  # for installing additional packages
=======
  - setuptools_scm==8.0.4 # Pin until https://github.com/pypa/setuptools-scm/issues/938 is fixed
  - pip>=24.2 # for installing additional packages
>>>>>>> 29b0a3e4
  - pip:
    - scanpro>=0.3.1  # scnapro < 0.3.1 needs statannotations which causes versioning issues
    - git+https://gitlab.gwdg.de/loosolab/software/annotate_by_marker_and_features.git
    - git+https://github.com/theislab/scvelo.git # highly decreases installation runtime of sc_framework<|MERGE_RESOLUTION|>--- conflicted
+++ resolved
@@ -15,14 +15,10 @@
   - pybedtools
   - ipykernel # needed to register environment as jupyter kernel
   - pybedtools
-<<<<<<< HEAD
   - scvelo>=0.3.1 # highly decreases installation runtime of sc_framework
   - lightning>=2.0,<2.2 # https://gitlab.gwdg.de/loosolab/software/sc_framework/-/issues/303
-  - pip  # for installing additional packages
-=======
   - setuptools_scm==8.0.4 # Pin until https://github.com/pypa/setuptools-scm/issues/938 is fixed
   - pip>=24.2 # for installing additional packages
->>>>>>> 29b0a3e4
   - pip:
     - scanpro>=0.3.1  # scnapro < 0.3.1 needs statannotations which causes versioning issues
     - git+https://gitlab.gwdg.de/loosolab/software/annotate_by_marker_and_features.git
