--- conflicted
+++ resolved
@@ -11,11 +11,8 @@
 ^^^^^^^^^^^^^^^^^^^^
 - rna/ atac more subset PC description
 - rna/ atac clustering renamed "recluster" -> "revise cluster"
-<<<<<<< HEAD
 - Add GSEA notebook (#172)
-=======
 - rna/atac assembly notebook update from_mtx (#234, #240)
->>>>>>> f253ad57
 
 0.7.0 (23-04-24)
 ----------------
