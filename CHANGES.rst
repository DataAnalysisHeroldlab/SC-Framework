0.8.0 (in progress)
----------------
- from_mtx: support more folder structures and variable file now optional (#234, #240)
- ligand-receptor: download_db added support for LIANA resources
- revised tsse scoring and fixed matplotlib version conflict (#257)
- add cyclone (pycirclize based plot) as hairball alternative (#223)
- remove legacy import structure
- implement lazy module loading
<<<<<<< HEAD
- added number of features to ATAC nb 3 and added combat as an available batch correct algorithm (#245) 
=======
- wrapped up native scrublet (#242, #150)
- prepare_for_cellxgene: Account for duplciate var indices
>>>>>>> 532116aa

Changes to notebooks
^^^^^^^^^^^^^^^^^^^^
- rna/ atac more subset PC description
- rna/ atac clustering renamed "recluster" -> "revise cluster"
- rna/atac assembly notebook update from_mtx (#234, #240)

0.7.0 (23-04-24)
----------------
- Added code examples for tools and utils (#140)
    - recluster 
    - group_heatmap
    - plot_venn
    - in_range
- Fix notebooks in readthedocs documentation (#220)
- Removed custom_marker_annotation script
- Disintegrated FLD scoring and added PEAKQC to setup.py (#233)
- fixed PCA-var plot not fitting into anndata_overview (#232)

Changes to notebooks
^^^^^^^^^^^^^^^^^^^^
- Overhaul RNA & ATAC notebooks structure (includes #207)
- Revise RNA notebook 4 recluster section (#201)

0.6.1 (28-03-24)
----------------
- Fix release pages by renaming the release-pages: job to pages:
- refactor move clean-orphaned-tags to new stage .post (#229)

0.6 (27-03-24)
-------------
- Fix unable to determine R_HOME error (#190)
- implemented propose_pcs to automatically select PCA components (#187)
- add correlation barplot to plot_pca_variance
- created correlation_matrix method by restructuring plot_pca_correlation
- Fix beartype issue with Lists and Iterables containing Literals (#227)
- CICD overhaul (#191)
- fixed notebook version in the env to 6.5.2 (#199, partly #44)

Changes to notebooks
^^^^^^^^^^^^^^^^^^^^
- Move proportion_analysis notebooks to general notebooks (#195 and #214)
- replace scanpy pseudotime with scFates in pseudotime_analysis notebook
- prepare_for_cellxgene: Adapt to new mampok verison 2.0.9
- prepare_for_cellxgene: Allows the user to set an analyst manually (#213)
- rna 03_batch revision (#209, #202, #200, #152)
- 05_marker_genes: Complete Overhaul (#181)

0.5 (04-03-24)
--------------

- add receptor_genes & ligand_genes parameters to connectionPlot and decreased runtime
- readme update(#188)
- Fix error when writing adata converted from an R object (#205, #180)
- Marker Repo integration (#162)
- Set scvelo version to >=0.3.1 (#193)
- Added fa2 as dependency for pseudotime analysis
- anndata_overview: fix issue where colorbars for continuous data was not shown
- added ability to use highly variable features using the lsi() function (#165)
- removed deprecated group_heatmap, umap_pub (replaced by gene_expression_heatmap, plot_embedding)
- add doku page
- start change log

Changes to notebooks
^^^^^^^^^^^^^^^^^^^^
- rna assembly: refactor
- prepare_for_cellxgene: Added BN_public as possible deployment cluster (#192)
- 14_velocity_analysis: Remove duplicate parameter (#194)
- pseudotime_analysis: Save generated plots (#211)
- rna 03_batch: added qc metrics to overview plot


0.4 (31-1-24)
-------------
- Fix get_rank_genes_tables for groups without marker genes (#179)
- Bugfixes for CI jobs
- Fix check_changes pipeline
- Fix typos (#173 & #174)
- Include kwargs in utils.bioutils._overlap_two_bedfiles(#177)
- Implemented _add_path() to automatically add python path to environment
- added tests for _add_path() and _overlap_two_bedfiles() (#177)
- constraint ipywidgets version to 7.7.5 to fix the quality_violinplot() (#151)(#143)
- Add temp_dir to calc_overlap_fc.py (#167) and revised related functions
- more testing (mainly sctoolbox.tools) (#166)
- gerneral text revisions

Changes to notebooks
^^^^^^^^^^^^^^^^^^^^
- Add pseudotime & velocity analysis notebooks (#164)
- Update receptor-ligand notebook (#176)
- Refactored annotate_genes() from ATAC-notebook 05 to 04 and removed 05 (#175)

0.3 (30-11-2023)
----------------
- Add parameter type hinting including runtime type checking (#46)
- Fixed prepare_for_cellxgene color issue (#145, #146)
- Add CI/CD container build pipeline for testing (#135)
- Fixed example for gene_expression_heatmap and smaller bugfixes related to marker genes (#124)
- Removed pl.group_heatmap as it is fully covered by pl.gene_expression_heatmap
- Removed 'sinto' as dependency and added code in 'create_fragment_file' to create fragment file internally (solves #147)
- The function 'create_fragment_file' was moved to bam tools.
- Added "n_genes" parameter to tools.marker_genes.get_rank_genes_tables, and set the default to 200 (#153)
- Fixed CI/CD build job rules. Only trigger build job when files changed or triggered manually
- Add parameter to plot_pca_correlation to plot correlation with UMAP components (#157)
- Handle NaN values for plot_pca_correlation (#156)
- implemented prepare_for_cellxgene
- Added pl.embedding.plot_embedding() function to plot embeddings with different styles, e.g. hexbin and density (#149)
- Modified pl.embedding.plot_embedding() to plot different embedding dimensions
- Deprecated pl.umap_pub as this is now covered by pl.plot_embedding
- changed typing to beartype.typing
- Added GenomeTracks plotting
- Fix batch evaluation for small datasets (#148)
- Added **kwargs to functions which are wrappers for other functions
- added RAGI cluster validation to clustering.py (!201)
- started disintegrating fld scoring (!201)
- reorganised ATAC-notebooks (!201)

Changes to notebooks
^^^^^^^^^^^^^^^^^^^^
- Added prepare for cellxgene notebook (#139)
- Added plot of highly expressed genes to RNA notebook 03 (#43)
- Changed structure of notebooks in directory; added "notebooks" subdirectories for RNA and ATAC


0.2 (30-08-2023)
----------------
- fix error in prepare_for_cellxgene caused by .uns[_color] not matching .obs column. (#176)
- implemented prepare_for_cellxgene (#147)
- fixed raw value copy issue in rna/02-batch notebook
- Added parameters for the TOBIAS flags in the config file to write_TOBIAS_config()
- Added logging verbose and decorator to ATAC related functions
- Fix "shell not found" error for CI pipeline (#129)
- Pinned scikit-learn to version <=1.2.2 (#128)
- Added script for gene correlation and comparison between two conditions
- Added check for marker gene lists (#103)
- Keep notebook metadata on push to prevent deleting kernel information
- Added sctoolbox as default kernel to RNA & ATAC notebooks
- Added check of column validity to tools.marker_genes.run_DESeq2() (#134)
- Increase test coverage for plotting functions (#126)
- Apply fixes to bugs found by increasing the test coverage.
- Added type hinting to functions.
- Revised doc-strings.
- run_rank_genes() auto converts groupby column to type 'category' (#137)
- Fix parameter for gene/cell filtering (#136)
- Add Check to _filter_object() if column contains only boolean (#110)
- Add support of matrx and numpy.ndarray type of adata.X for predict_sex (#111)
- Add method to get pd.DataFrame columns with list of regex (#90)
- Added 'pairwise_scatter' method for plotting QC metrics (#54)
- Add ATAC quality metrics TSSe (ENCODE), FRiP
- Revised FLD density plotting
- Adjusted style of default values in docs (#33)
- Added 'plot_pca_correlation' for plotting PCA correlation with obs/var columns (#118)
- Removed outdated normalization methods.
- Changed all line endings to LF (#138)
- Disabled threads parameter for tSNE (#130)
- Added 'plot_starsolo_quality' and 'plot_starsolo_UMI' to plotting module (#78)
- Fixed issues with clustered dotplot with new code (#122)

Changes to RNA notebooks
^^^^^^^^^^^^^^^^^^^^^^^^
- Added display of 3D UMAP html in notebook 04 (#119)

Changes to ATAC notebooks
^^^^^^^^^^^^^^^^^^^^^^^^^
- Fixed assembling atac notebook 01
- Fixed get_atac_thresholds_wrapper and renamed it to get_thresholds_wrapper
- Added custome cwt implementation
- Added additional parameters to add_insertsize_metrics
- Revised nucleosomal score scoring

0.1.1 (24-05-2023)
------------------
- Fixed import issue
- Make version accessible
- Added check for CHANGES.rst in gitlab-ci
- Pinned numba==0.57.0rc1 due to import error (#117)
- Fixed bug in tools.norm_correct.atac_norm
- Added check for sctoolbox/_version.py file in gitlab-ci

0.1 (22-05-2023)
----------------
- First version<|MERGE_RESOLUTION|>--- conflicted
+++ resolved
@@ -5,13 +5,10 @@
 - revised tsse scoring and fixed matplotlib version conflict (#257)
 - add cyclone (pycirclize based plot) as hairball alternative (#223)
 - remove legacy import structure
-- implement lazy module loading
-<<<<<<< HEAD
-- added number of features to ATAC nb 3 and added combat as an available batch correct algorithm (#245) 
-=======
+- implement lazy module loading 
 - wrapped up native scrublet (#242, #150)
 - prepare_for_cellxgene: Account for duplciate var indices
->>>>>>> 532116aa
+- added number of features to ATAC nb 3 and added combat as an available batch correct algorithm (#245)
 
 Changes to notebooks
 ^^^^^^^^^^^^^^^^^^^^
