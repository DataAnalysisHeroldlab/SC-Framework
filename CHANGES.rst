0.9.0 (in progress)
-------------------
- added kwargs and check for quant folder in assemblers.from_quant (#280)
- GSEA: Fix library gene-set overlap by converting all gene names to uppercase
- pl.gsea.term_dotplot: Fix example; Fix index==None bug
- added additional qc metrices for ATAC-seq to the first notebook (#256)
- Pin ipywidget version to > 8.0.0 to fix interactive labels (qc notebooks)
- revised prepare_atac_anndata (#267)
- solved scanpy, matplotlib, pandas.. version conflict by temporarily removing scanpro (#257)
- added planet_plot for high dimensional anndata plotting (#221)
- implemented concadata, from_h5ad to load and combine from multiple .h5ad files (#224)
- ligand-receptor: connectionPlot new parameters (#255)
- pca-correlation: replace 'columns' with 'ignore' parameter, allowing to ignore numeric columns for pca correlation. (#228)
- restructured atac notebook 3 (normalization and batch correction) (#278)
- Fix minor docstring/example issues.
- added labels for the tsse aggregation plot (#271)
- Fix Notebook pipeline unable to fetch some archives (#284)
- refactored CICD unit testing by the test_cleanup merge (#215)
<<<<<<< HEAD
- label_genes now accepts custom genelists (#38)
=======
- Add inplace parameter to tfidf function (#277)
- Update plot_group_embeddings() to also take numerical values, e.g. density
>>>>>>> 0d02db93

Changes to notebooks
^^^^^^^^^^^^^^^^^^^^
- added header parameter to option 2 in notebook 01_assembling_anndata (#280)
- added notebook versioning (#115)
- added load from multiple h5ad files to assembly notebooks (#224)
- restructured atac notebook 3 (normalization and batch correction) (#278)
- RNA: Notebook 4: Added density plotting for categorical qc columns.
- RNA: Notebook 4: Replaced sc.pl.embedding from scanpy with pl.embedding.plot_embedding from sctoolbox
- Cleanup internal notebook structure

0.8.0 (14-06-24)
----------------
- from_mtx: support more folder structures and variable file now optional (#234, #240)
- ligand-receptor: download_db added support for LIANA resources
- revised tsse scoring and fixed matplotlib version conflict (#257)
- add cyclone (pycirclize based plot) as hairball alternative (#223)
- remove legacy import structure
- implement lazy module loading 
- wrapped up native scrublet (#242, #150)
- prepare_for_cellxgene: Account for duplciate var indices
- added number of features to ATAC nb 3 and added combat as an available batch correct algorithm (#245)
- removed cleanup temp for the selfservice container (#258)

Changes to notebooks
^^^^^^^^^^^^^^^^^^^^
- rna/ atac more subset PC description
- rna/ atac clustering renamed "recluster" -> "revise cluster"
- Add GSEA notebook (#172)
- rna/atac assembly notebook update from_mtx (#234, #240)

0.7.0 (23-04-24)
----------------
- Added code examples for tools and utils (#140)
    - recluster 
    - group_heatmap
    - plot_venn
    - in_range
- Fix notebooks in readthedocs documentation (#220)
- Removed custom_marker_annotation script
- Disintegrated FLD scoring and added PEAKQC to setup.py (#233)
- fixed PCA-var plot not fitting into anndata_overview (#232)

Changes to notebooks
^^^^^^^^^^^^^^^^^^^^
- Overhaul RNA & ATAC notebooks structure (includes #207)
- Revise RNA notebook 4 recluster section (#201)

0.6.1 (28-03-24)
----------------
- Fix release pages by renaming the release-pages: job to pages:
- refactor move clean-orphaned-tags to new stage .post (#229)

0.6 (27-03-24)
--------------
- Fix unable to determine R_HOME error (#190)
- implemented propose_pcs to automatically select PCA components (#187)
- add correlation barplot to plot_pca_variance
- created correlation_matrix method by restructuring plot_pca_correlation
- Fix beartype issue with Lists and Iterables containing Literals (#227)
- CICD overhaul (#191)
- fixed notebook version in the env to 6.5.2 (#199, partly #44)

Changes to notebooks
^^^^^^^^^^^^^^^^^^^^
- Move proportion_analysis notebooks to general notebooks (#195 and #214)
- replace scanpy pseudotime with scFates in pseudotime_analysis notebook
- prepare_for_cellxgene: Adapt to new mampok verison 2.0.9
- prepare_for_cellxgene: Allows the user to set an analyst manually (#213)
- rna 03_batch revision (#209, #202, #200, #152)
- 05_marker_genes: Complete Overhaul (#181)

0.5 (04-03-24)
--------------

- add receptor_genes & ligand_genes parameters to connectionPlot and decreased runtime
- readme update(#188)
- Fix error when writing adata converted from an R object (#205, #180)
- Marker Repo integration (#162)
- Set scvelo version to >=0.3.1 (#193)
- Added fa2 as dependency for pseudotime analysis
- anndata_overview: fix issue where colorbars for continuous data was not shown
- added ability to use highly variable features using the lsi() function (#165)
- removed deprecated group_heatmap, umap_pub (replaced by gene_expression_heatmap, plot_embedding)
- add doku page
- start change log

Changes to notebooks
^^^^^^^^^^^^^^^^^^^^
- rna assembly: refactor
- prepare_for_cellxgene: Added BN_public as possible deployment cluster (#192)
- 14_velocity_analysis: Remove duplicate parameter (#194)
- pseudotime_analysis: Save generated plots (#211)
- rna 03_batch: added qc metrics to overview plot


0.4 (31-1-24)
-------------
- Fix get_rank_genes_tables for groups without marker genes (#179)
- Bugfixes for CI jobs
- Fix check_changes pipeline
- Fix typos (#173 & #174)
- Include kwargs in utils.bioutils._overlap_two_bedfiles(#177)
- Implemented _add_path() to automatically add python path to environment
- added tests for _add_path() and _overlap_two_bedfiles() (#177)
- constraint ipywidgets version to 7.7.5 to fix the quality_violinplot() (#151)(#143)
- Add temp_dir to calc_overlap_fc.py (#167) and revised related functions
- more testing (mainly sctoolbox.tools) (#166)
- gerneral text revisions

Changes to notebooks
^^^^^^^^^^^^^^^^^^^^
- Add pseudotime & velocity analysis notebooks (#164)
- Update receptor-ligand notebook (#176)
- Refactored annotate_genes() from ATAC-notebook 05 to 04 and removed 05 (#175)

0.3 (30-11-2023)
----------------
- Add parameter type hinting including runtime type checking (#46)
- Fixed prepare_for_cellxgene color issue (#145, #146)
- Add CI/CD container build pipeline for testing (#135)
- Fixed example for gene_expression_heatmap and smaller bugfixes related to marker genes (#124)
- Removed pl.group_heatmap as it is fully covered by pl.gene_expression_heatmap
- Removed 'sinto' as dependency and added code in 'create_fragment_file' to create fragment file internally (solves #147)
- The function 'create_fragment_file' was moved to bam tools.
- Added "n_genes" parameter to tools.marker_genes.get_rank_genes_tables, and set the default to 200 (#153)
- Fixed CI/CD build job rules. Only trigger build job when files changed or triggered manually
- Add parameter to plot_pca_correlation to plot correlation with UMAP components (#157)
- Handle NaN values for plot_pca_correlation (#156)
- implemented prepare_for_cellxgene
- Added pl.embedding.plot_embedding() function to plot embeddings with different styles, e.g. hexbin and density (#149)
- Modified pl.embedding.plot_embedding() to plot different embedding dimensions
- Deprecated pl.umap_pub as this is now covered by pl.plot_embedding
- changed typing to beartype.typing
- Added GenomeTracks plotting
- Fix batch evaluation for small datasets (#148)
- Added **kwargs to functions which are wrappers for other functions
- added RAGI cluster validation to clustering.py (!201)
- started disintegrating fld scoring (!201)
- reorganised ATAC-notebooks (!201)

Changes to notebooks
^^^^^^^^^^^^^^^^^^^^
- Added prepare for cellxgene notebook (#139)
- Added plot of highly expressed genes to RNA notebook 03 (#43)
- Changed structure of notebooks in directory; added "notebooks" subdirectories for RNA and ATAC


0.2 (30-08-2023)
----------------
- fix error in prepare_for_cellxgene caused by .uns[_color] not matching .obs column. (#176)
- implemented prepare_for_cellxgene (#147)
- fixed raw value copy issue in rna/02-batch notebook
- Added parameters for the TOBIAS flags in the config file to write_TOBIAS_config()
- Added logging verbose and decorator to ATAC related functions
- Fix "shell not found" error for CI pipeline (#129)
- Pinned scikit-learn to version <=1.2.2 (#128)
- Added script for gene correlation and comparison between two conditions
- Added check for marker gene lists (#103)
- Keep notebook metadata on push to prevent deleting kernel information
- Added sctoolbox as default kernel to RNA & ATAC notebooks
- Added check of column validity to tools.marker_genes.run_DESeq2() (#134)
- Increase test coverage for plotting functions (#126)
- Apply fixes to bugs found by increasing the test coverage.
- Added type hinting to functions.
- Revised doc-strings.
- run_rank_genes() auto converts groupby column to type 'category' (#137)
- Fix parameter for gene/cell filtering (#136)
- Add Check to _filter_object() if column contains only boolean (#110)
- Add support of matrx and numpy.ndarray type of adata.X for predict_sex (#111)
- Add method to get pd.DataFrame columns with list of regex (#90)
- Added 'pairwise_scatter' method for plotting QC metrics (#54)
- Add ATAC quality metrics TSSe (ENCODE), FRiP
- Revised FLD density plotting
- Adjusted style of default values in docs (#33)
- Added 'plot_pca_correlation' for plotting PCA correlation with obs/var columns (#118)
- Removed outdated normalization methods.
- Changed all line endings to LF (#138)
- Disabled threads parameter for tSNE (#130)
- Added 'plot_starsolo_quality' and 'plot_starsolo_UMI' to plotting module (#78)
- Fixed issues with clustered dotplot with new code (#122)

Changes to RNA notebooks
^^^^^^^^^^^^^^^^^^^^^^^^
- Added display of 3D UMAP html in notebook 04 (#119)

Changes to ATAC notebooks
^^^^^^^^^^^^^^^^^^^^^^^^^
- Fixed assembling atac notebook 01
- Fixed get_atac_thresholds_wrapper and renamed it to get_thresholds_wrapper
- Added custome cwt implementation
- Added additional parameters to add_insertsize_metrics
- Revised nucleosomal score scoring

0.1.1 (24-05-2023)
------------------
- Fixed import issue
- Make version accessible
- Added check for CHANGES.rst in gitlab-ci
- Pinned numba==0.57.0rc1 due to import error (#117)
- Fixed bug in tools.norm_correct.atac_norm
- Added check for sctoolbox/_version.py file in gitlab-ci

0.1 (22-05-2023)
----------------
- First version<|MERGE_RESOLUTION|>--- conflicted
+++ resolved
@@ -16,12 +16,9 @@
 - added labels for the tsse aggregation plot (#271)
 - Fix Notebook pipeline unable to fetch some archives (#284)
 - refactored CICD unit testing by the test_cleanup merge (#215)
-<<<<<<< HEAD
 - label_genes now accepts custom genelists (#38)
-=======
 - Add inplace parameter to tfidf function (#277)
 - Update plot_group_embeddings() to also take numerical values, e.g. density
->>>>>>> 0d02db93
 
 Changes to notebooks
 ^^^^^^^^^^^^^^^^^^^^
