0.9.0 (in progress)
-------------------
- added kwargs and check for quant folder in assemblers.from_quant (#280)
- GSEA: Fix library gene-set overlap by converting all gene names to uppercase
- pl.gsea.term_dotplot: Fix example; Fix index==None bug
- added additional qc metrices for ATAC-seq to the first notebook (#256)
- Pin ipywidget version to > 8.0.0 to fix interactive labels (qc notebooks)
- revised prepare_atac_anndata (#267)
- solved scanpy, matplotlib, pandas.. version conflict by temporarily removing scanpro (#257)
- added planet_plot for high dimensional anndata plotting (#221)
- implemented concadata, from_h5ad to load and combine from multiple .h5ad files (#224)
- ligand-receptor: connectionPlot new parameters (#255)
- pca-correlation: replace 'columns' with 'ignore' parameter, allowing to ignore numeric columns for pca correlation. (#228)
- Fix minor docstring/example issues.
- Fix Notebook pipeline unable to fetch some archives (#284)

Changes to notebooks
^^^^^^^^^^^^^^^^^^^^
<<<<<<< HEAD
- improvments in description and structure of atac and general notebooks (#144)
=======
- added header parameter to option 2 in notebook 01_assembling_anndata (#280)
>>>>>>> 7e5c0df0
- added notebook versioning (#115)
- added load from multiple h5ad files to assembly notebooks (#224)
- restructured atac notebook 3 (normalization and batch correction) (#278)

0.8.0 (14-06-24)
----------------
- from_mtx: support more folder structures and variable file now optional (#234, #240)
- ligand-receptor: download_db added support for LIANA resources
- revised tsse scoring and fixed matplotlib version conflict (#257)
- add cyclone (pycirclize based plot) as hairball alternative (#223)
- remove legacy import structure
- implement lazy module loading 
- wrapped up native scrublet (#242, #150)
- prepare_for_cellxgene: Account for duplciate var indices
- added number of features to ATAC nb 3 and added combat as an available batch correct algorithm (#245)
- removed cleanup temp for the selfservice container (#258)

Changes to notebooks
^^^^^^^^^^^^^^^^^^^^
- rna/ atac more subset PC description
- rna/ atac clustering renamed "recluster" -> "revise cluster"
- Add GSEA notebook (#172)
- rna/atac assembly notebook update from_mtx (#234, #240)

0.7.0 (23-04-24)
----------------
- Added code examples for tools and utils (#140)
    - recluster 
    - group_heatmap
    - plot_venn
    - in_range
- Fix notebooks in readthedocs documentation (#220)
- Removed custom_marker_annotation script
- Disintegrated FLD scoring and added PEAKQC to setup.py (#233)
- fixed PCA-var plot not fitting into anndata_overview (#232)

Changes to notebooks
^^^^^^^^^^^^^^^^^^^^
- Overhaul RNA & ATAC notebooks structure (includes #207)
- Revise RNA notebook 4 recluster section (#201)

0.6.1 (28-03-24)
----------------
- Fix release pages by renaming the release-pages: job to pages:
- refactor move clean-orphaned-tags to new stage .post (#229)

0.6 (27-03-24)
--------------
- Fix unable to determine R_HOME error (#190)
- implemented propose_pcs to automatically select PCA components (#187)
- add correlation barplot to plot_pca_variance
- created correlation_matrix method by restructuring plot_pca_correlation
- Fix beartype issue with Lists and Iterables containing Literals (#227)
- CICD overhaul (#191)
- fixed notebook version in the env to 6.5.2 (#199, partly #44)

Changes to notebooks
^^^^^^^^^^^^^^^^^^^^
- Move proportion_analysis notebooks to general notebooks (#195 and #214)
- replace scanpy pseudotime with scFates in pseudotime_analysis notebook
- prepare_for_cellxgene: Adapt to new mampok verison 2.0.9
- prepare_for_cellxgene: Allows the user to set an analyst manually (#213)
- rna 03_batch revision (#209, #202, #200, #152)
- 05_marker_genes: Complete Overhaul (#181)

0.5 (04-03-24)
--------------

- add receptor_genes & ligand_genes parameters to connectionPlot and decreased runtime
- readme update(#188)
- Fix error when writing adata converted from an R object (#205, #180)
- Marker Repo integration (#162)
- Set scvelo version to >=0.3.1 (#193)
- Added fa2 as dependency for pseudotime analysis
- anndata_overview: fix issue where colorbars for continuous data was not shown
- added ability to use highly variable features using the lsi() function (#165)
- removed deprecated group_heatmap, umap_pub (replaced by gene_expression_heatmap, plot_embedding)
- add doku page
- start change log

Changes to notebooks
^^^^^^^^^^^^^^^^^^^^
- rna assembly: refactor
- prepare_for_cellxgene: Added BN_public as possible deployment cluster (#192)
- 14_velocity_analysis: Remove duplicate parameter (#194)
- pseudotime_analysis: Save generated plots (#211)
- rna 03_batch: added qc metrics to overview plot


0.4 (31-1-24)
-------------
- Fix get_rank_genes_tables for groups without marker genes (#179)
- Bugfixes for CI jobs
- Fix check_changes pipeline
- Fix typos (#173 & #174)
- Include kwargs in utils.bioutils._overlap_two_bedfiles(#177)
- Implemented _add_path() to automatically add python path to environment
- added tests for _add_path() and _overlap_two_bedfiles() (#177)
- constraint ipywidgets version to 7.7.5 to fix the quality_violinplot() (#151)(#143)
- Add temp_dir to calc_overlap_fc.py (#167) and revised related functions
- more testing (mainly sctoolbox.tools) (#166)
- gerneral text revisions

Changes to notebooks
^^^^^^^^^^^^^^^^^^^^
- Add pseudotime & velocity analysis notebooks (#164)
- Update receptor-ligand notebook (#176)
- Refactored annotate_genes() from ATAC-notebook 05 to 04 and removed 05 (#175)

0.3 (30-11-2023)
----------------
- Add parameter type hinting including runtime type checking (#46)
- Fixed prepare_for_cellxgene color issue (#145, #146)
- Add CI/CD container build pipeline for testing (#135)
- Fixed example for gene_expression_heatmap and smaller bugfixes related to marker genes (#124)
- Removed pl.group_heatmap as it is fully covered by pl.gene_expression_heatmap
- Removed 'sinto' as dependency and added code in 'create_fragment_file' to create fragment file internally (solves #147)
- The function 'create_fragment_file' was moved to bam tools.
- Added "n_genes" parameter to tools.marker_genes.get_rank_genes_tables, and set the default to 200 (#153)
- Fixed CI/CD build job rules. Only trigger build job when files changed or triggered manually
- Add parameter to plot_pca_correlation to plot correlation with UMAP components (#157)
- Handle NaN values for plot_pca_correlation (#156)
- implemented prepare_for_cellxgene
- Added pl.embedding.plot_embedding() function to plot embeddings with different styles, e.g. hexbin and density (#149)
- Modified pl.embedding.plot_embedding() to plot different embedding dimensions
- Deprecated pl.umap_pub as this is now covered by pl.plot_embedding
- changed typing to beartype.typing
- Added GenomeTracks plotting
- Fix batch evaluation for small datasets (#148)
- Added **kwargs to functions which are wrappers for other functions
- added RAGI cluster validation to clustering.py (!201)
- started disintegrating fld scoring (!201)
- reorganised ATAC-notebooks (!201)

Changes to notebooks
^^^^^^^^^^^^^^^^^^^^
- Added prepare for cellxgene notebook (#139)
- Added plot of highly expressed genes to RNA notebook 03 (#43)
- Changed structure of notebooks in directory; added "notebooks" subdirectories for RNA and ATAC


0.2 (30-08-2023)
----------------
- fix error in prepare_for_cellxgene caused by .uns[_color] not matching .obs column. (#176)
- implemented prepare_for_cellxgene (#147)
- fixed raw value copy issue in rna/02-batch notebook
- Added parameters for the TOBIAS flags in the config file to write_TOBIAS_config()
- Added logging verbose and decorator to ATAC related functions
- Fix "shell not found" error for CI pipeline (#129)
- Pinned scikit-learn to version <=1.2.2 (#128)
- Added script for gene correlation and comparison between two conditions
- Added check for marker gene lists (#103)
- Keep notebook metadata on push to prevent deleting kernel information
- Added sctoolbox as default kernel to RNA & ATAC notebooks
- Added check of column validity to tools.marker_genes.run_DESeq2() (#134)
- Increase test coverage for plotting functions (#126)
- Apply fixes to bugs found by increasing the test coverage.
- Added type hinting to functions.
- Revised doc-strings.
- run_rank_genes() auto converts groupby column to type 'category' (#137)
- Fix parameter for gene/cell filtering (#136)
- Add Check to _filter_object() if column contains only boolean (#110)
- Add support of matrx and numpy.ndarray type of adata.X for predict_sex (#111)
- Add method to get pd.DataFrame columns with list of regex (#90)
- Added 'pairwise_scatter' method for plotting QC metrics (#54)
- Add ATAC quality metrics TSSe (ENCODE), FRiP
- Revised FLD density plotting
- Adjusted style of default values in docs (#33)
- Added 'plot_pca_correlation' for plotting PCA correlation with obs/var columns (#118)
- Removed outdated normalization methods.
- Changed all line endings to LF (#138)
- Disabled threads parameter for tSNE (#130)
- Added 'plot_starsolo_quality' and 'plot_starsolo_UMI' to plotting module (#78)
- Fixed issues with clustered dotplot with new code (#122)

Changes to RNA notebooks
^^^^^^^^^^^^^^^^^^^^^^^^
- Added display of 3D UMAP html in notebook 04 (#119)

Changes to ATAC notebooks
^^^^^^^^^^^^^^^^^^^^^^^^^
- Fixed assembling atac notebook 01
- Fixed get_atac_thresholds_wrapper and renamed it to get_thresholds_wrapper
- Added custome cwt implementation
- Added additional parameters to add_insertsize_metrics
- Revised nucleosomal score scoring

0.1.1 (24-05-2023)
------------------
- Fixed import issue
- Make version accessible
- Added check for CHANGES.rst in gitlab-ci
- Pinned numba==0.57.0rc1 due to import error (#117)
- Fixed bug in tools.norm_correct.atac_norm
- Added check for sctoolbox/_version.py file in gitlab-ci

0.1 (22-05-2023)
----------------
- First version<|MERGE_RESOLUTION|>--- conflicted
+++ resolved
@@ -16,11 +16,8 @@
 
 Changes to notebooks
 ^^^^^^^^^^^^^^^^^^^^
-<<<<<<< HEAD
 - improvments in description and structure of atac and general notebooks (#144)
-=======
 - added header parameter to option 2 in notebook 01_assembling_anndata (#280)
->>>>>>> 7e5c0df0
 - added notebook versioning (#115)
 - added load from multiple h5ad files to assembly notebooks (#224)
 - restructured atac notebook 3 (normalization and batch correction) (#278)
