0.9.0 (in progress)
-------------------
<<<<<<< HEAD
- Added denoising function using scAR to QC notebook
=======
- added kwargs and check for quant folder in assemblers.from_quant (#280)
>>>>>>> 03ff6ffc
- GSEA: Fix library gene-set overlap by converting all gene names to uppercase
- pl.gsea.term_dotplot: Fix example; Fix index==None bug
- added additional qc metrices for ATAC-seq to the first notebook (#256)
- Pin ipywidget version to > 8.0.0 to fix interactive labels (qc notebooks)
- revised prepare_atac_anndata (#267)
- solved scanpy, matplotlib, pandas.. version conflict by temporarily removing scanpro (#257)
- added planet_plot for high dimensional anndata plotting (#221)
- implemented concadata, from_h5ad to load and combine from multiple .h5ad files (#224)
- ligand-receptor: connectionPlot new parameters (#255)
- pca-correlation: replace 'columns' with 'ignore' parameter, allowing to ignore numeric columns for pca correlation. (#228)
- restructured atac notebook 3 (normalization and batch correction) (#278)
- Fix minor docstring/example issues.
- Fix Notebook pipeline unable to fetch some archives (#284)
- refactored CICD unit testing by the test_cleanup merge (#215)

Changes to notebooks
^^^^^^^^^^^^^^^^^^^^
- added header parameter to option 2 in notebook 01_assembling_anndata (#280)
- added notebook versioning (#115)
- added load from multiple h5ad files to assembly notebooks (#224)
- restructured atac notebook 3 (normalization and batch correction) (#278)

0.8.0 (14-06-24)
----------------
- from_mtx: support more folder structures and variable file now optional (#234, #240)
- ligand-receptor: download_db added support for LIANA resources
- revised tsse scoring and fixed matplotlib version conflict (#257)
- add cyclone (pycirclize based plot) as hairball alternative (#223)
- remove legacy import structure
- implement lazy module loading 
- wrapped up native scrublet (#242, #150)
- prepare_for_cellxgene: Account for duplciate var indices
- added number of features to ATAC nb 3 and added combat as an available batch correct algorithm (#245)
- removed cleanup temp for the selfservice container (#258)

Changes to notebooks
^^^^^^^^^^^^^^^^^^^^
- rna/ atac more subset PC description
- rna/ atac clustering renamed "recluster" -> "revise cluster"
- Add GSEA notebook (#172)
- rna/atac assembly notebook update from_mtx (#234, #240)

0.7.0 (23-04-24)
----------------
- Added code examples for tools and utils (#140)
    - recluster 
    - group_heatmap
    - plot_venn
    - in_range
- Fix notebooks in readthedocs documentation (#220)
- Removed custom_marker_annotation script
- Disintegrated FLD scoring and added PEAKQC to setup.py (#233)
- fixed PCA-var plot not fitting into anndata_overview (#232)

Changes to notebooks
^^^^^^^^^^^^^^^^^^^^
- Overhaul RNA & ATAC notebooks structure (includes #207)
- Revise RNA notebook 4 recluster section (#201)

0.6.1 (28-03-24)
----------------
- Fix release pages by renaming the release-pages: job to pages:
- refactor move clean-orphaned-tags to new stage .post (#229)

0.6 (27-03-24)
--------------
- Fix unable to determine R_HOME error (#190)
- implemented propose_pcs to automatically select PCA components (#187)
- add correlation barplot to plot_pca_variance
- created correlation_matrix method by restructuring plot_pca_correlation
- Fix beartype issue with Lists and Iterables containing Literals (#227)
- CICD overhaul (#191)
- fixed notebook version in the env to 6.5.2 (#199, partly #44)

Changes to notebooks
^^^^^^^^^^^^^^^^^^^^
- Move proportion_analysis notebooks to general notebooks (#195 and #214)
- replace scanpy pseudotime with scFates in pseudotime_analysis notebook
- prepare_for_cellxgene: Adapt to new mampok verison 2.0.9
- prepare_for_cellxgene: Allows the user to set an analyst manually (#213)
- rna 03_batch revision (#209, #202, #200, #152)
- 05_marker_genes: Complete Overhaul (#181)

0.5 (04-03-24)
--------------

- add receptor_genes & ligand_genes parameters to connectionPlot and decreased runtime
- readme update(#188)
- Fix error when writing adata converted from an R object (#205, #180)
- Marker Repo integration (#162)
- Set scvelo version to >=0.3.1 (#193)
- Added fa2 as dependency for pseudotime analysis
- anndata_overview: fix issue where colorbars for continuous data was not shown
- added ability to use highly variable features using the lsi() function (#165)
- removed deprecated group_heatmap, umap_pub (replaced by gene_expression_heatmap, plot_embedding)
- add doku page
- start change log

Changes to notebooks
^^^^^^^^^^^^^^^^^^^^
- rna assembly: refactor
- prepare_for_cellxgene: Added BN_public as possible deployment cluster (#192)
- 14_velocity_analysis: Remove duplicate parameter (#194)
- pseudotime_analysis: Save generated plots (#211)
- rna 03_batch: added qc metrics to overview plot


0.4 (31-1-24)
-------------
- Fix get_rank_genes_tables for groups without marker genes (#179)
- Bugfixes for CI jobs
- Fix check_changes pipeline
- Fix typos (#173 & #174)
- Include kwargs in utils.bioutils._overlap_two_bedfiles(#177)
- Implemented _add_path() to automatically add python path to environment
- added tests for _add_path() and _overlap_two_bedfiles() (#177)
- constraint ipywidgets version to 7.7.5 to fix the quality_violinplot() (#151)(#143)
- Add temp_dir to calc_overlap_fc.py (#167) and revised related functions
- more testing (mainly sctoolbox.tools) (#166)
- gerneral text revisions

Changes to notebooks
^^^^^^^^^^^^^^^^^^^^
- Add pseudotime & velocity analysis notebooks (#164)
- Update receptor-ligand notebook (#176)
- Refactored annotate_genes() from ATAC-notebook 05 to 04 and removed 05 (#175)

0.3 (30-11-2023)
----------------
- Add parameter type hinting including runtime type checking (#46)
- Fixed prepare_for_cellxgene color issue (#145, #146)
- Add CI/CD container build pipeline for testing (#135)
- Fixed example for gene_expression_heatmap and smaller bugfixes related to marker genes (#124)
- Removed pl.group_heatmap as it is fully covered by pl.gene_expression_heatmap
- Removed 'sinto' as dependency and added code in 'create_fragment_file' to create fragment file internally (solves #147)
- The function 'create_fragment_file' was moved to bam tools.
- Added "n_genes" parameter to tools.marker_genes.get_rank_genes_tables, and set the default to 200 (#153)
- Fixed CI/CD build job rules. Only trigger build job when files changed or triggered manually
- Add parameter to plot_pca_correlation to plot correlation with UMAP components (#157)
- Handle NaN values for plot_pca_correlation (#156)
- implemented prepare_for_cellxgene
- Added pl.embedding.plot_embedding() function to plot embeddings with different styles, e.g. hexbin and density (#149)
- Modified pl.embedding.plot_embedding() to plot different embedding dimensions
- Deprecated pl.umap_pub as this is now covered by pl.plot_embedding
- changed typing to beartype.typing
- Added GenomeTracks plotting
- Fix batch evaluation for small datasets (#148)
- Added **kwargs to functions which are wrappers for other functions
- added RAGI cluster validation to clustering.py (!201)
- started disintegrating fld scoring (!201)
- reorganised ATAC-notebooks (!201)

Changes to notebooks
^^^^^^^^^^^^^^^^^^^^
- Added prepare for cellxgene notebook (#139)
- Added plot of highly expressed genes to RNA notebook 03 (#43)
- Changed structure of notebooks in directory; added "notebooks" subdirectories for RNA and ATAC


0.2 (30-08-2023)
----------------
- fix error in prepare_for_cellxgene caused by .uns[_color] not matching .obs column. (#176)
- implemented prepare_for_cellxgene (#147)
- fixed raw value copy issue in rna/02-batch notebook
- Added parameters for the TOBIAS flags in the config file to write_TOBIAS_config()
- Added logging verbose and decorator to ATAC related functions
- Fix "shell not found" error for CI pipeline (#129)
- Pinned scikit-learn to version <=1.2.2 (#128)
- Added script for gene correlation and comparison between two conditions
- Added check for marker gene lists (#103)
- Keep notebook metadata on push to prevent deleting kernel information
- Added sctoolbox as default kernel to RNA & ATAC notebooks
- Added check of column validity to tools.marker_genes.run_DESeq2() (#134)
- Increase test coverage for plotting functions (#126)
- Apply fixes to bugs found by increasing the test coverage.
- Added type hinting to functions.
- Revised doc-strings.
- run_rank_genes() auto converts groupby column to type 'category' (#137)
- Fix parameter for gene/cell filtering (#136)
- Add Check to _filter_object() if column contains only boolean (#110)
- Add support of matrx and numpy.ndarray type of adata.X for predict_sex (#111)
- Add method to get pd.DataFrame columns with list of regex (#90)
- Added 'pairwise_scatter' method for plotting QC metrics (#54)
- Add ATAC quality metrics TSSe (ENCODE), FRiP
- Revised FLD density plotting
- Adjusted style of default values in docs (#33)
- Added 'plot_pca_correlation' for plotting PCA correlation with obs/var columns (#118)
- Removed outdated normalization methods.
- Changed all line endings to LF (#138)
- Disabled threads parameter for tSNE (#130)
- Added 'plot_starsolo_quality' and 'plot_starsolo_UMI' to plotting module (#78)
- Fixed issues with clustered dotplot with new code (#122)

Changes to RNA notebooks
^^^^^^^^^^^^^^^^^^^^^^^^
- Added display of 3D UMAP html in notebook 04 (#119)

Changes to ATAC notebooks
^^^^^^^^^^^^^^^^^^^^^^^^^
- Fixed assembling atac notebook 01
- Fixed get_atac_thresholds_wrapper and renamed it to get_thresholds_wrapper
- Added custome cwt implementation
- Added additional parameters to add_insertsize_metrics
- Revised nucleosomal score scoring

0.1.1 (24-05-2023)
------------------
- Fixed import issue
- Make version accessible
- Added check for CHANGES.rst in gitlab-ci
- Pinned numba==0.57.0rc1 due to import error (#117)
- Fixed bug in tools.norm_correct.atac_norm
- Added check for sctoolbox/_version.py file in gitlab-ci

0.1 (22-05-2023)
----------------
- First version<|MERGE_RESOLUTION|>--- conflicted
+++ resolved
@@ -1,10 +1,7 @@
 0.9.0 (in progress)
 -------------------
-<<<<<<< HEAD
 - Added denoising function using scAR to QC notebook
-=======
 - added kwargs and check for quant folder in assemblers.from_quant (#280)
->>>>>>> 03ff6ffc
 - GSEA: Fix library gene-set overlap by converting all gene names to uppercase
 - pl.gsea.term_dotplot: Fix example; Fix index==None bug
 - added additional qc metrices for ATAC-seq to the first notebook (#256)
