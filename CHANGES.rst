--- conflicted
+++ resolved
@@ -1,24 +1,17 @@
 0.10.0 (in progress)
-<<<<<<< HEAD
 - add MAD filtering as alternative to gaussian-mixture model (#261)
 - enhance gene labelling (#38)
 - replace deprecated ratelimiter with throttle (#288)
+- Rename enrichr_marker_genes to gene_set_enrichment and add prerank as possible method.
+- Added gsea_network plot function.
 
 Changes to notebooks
 ^^^^^^^^^^^^^^^^^^^^
 - add option to choose filter method in rna/qc notebook
 - add alternative to interactive thresholds (#38)
 - use sctoolbox.plotting.embedding.plot_embedding (#279)
-=======
---------------------
-- Rename enrichr_marker_genes to gene_set_enrichment and add prerank as possible method.
-- Added gsea_network plot function.
-
-Changes to notebooks
-^^^^^^^^^^^^^^^^^^^^
 - General: GSEA: Implemented gsea_network plot
 - General: GSEA: Added option to run prerank(gsea) method instead of enrichr
->>>>>>> ad523345
 
 0.9.0 (02-08-24)
 ----------------
