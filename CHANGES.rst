0.7.0 (in progess)
-------------
- TEST CLEANUP (#215)
    - marker_genes
    - tobias
    - embedding tools
    - genometracks
    - plotting/clustering
    - velocity
<<<<<<< HEAD
    - plotting/test_qc_filter
=======
    - general
>>>>>>> e22ff481
- Added code examples for tools and utils (#140)
    - recluster 
    - group_heatmap
    - plot_venn
    - in_range
- Removed custom_marker_annotation script

0.6.1 (28-03-24)
-------------
- Fix release pages by renaming the release-pages: job to pages:
- refactor move clean-orphaned-tags to new stage .post (#229)

0.6 (27-03-24)
-------------
- TEST CLEANUP
    - embedding
- Fix unable to determine R_HOME error (#190)
- implemented propose_pcs to automatically select PCA components (#187)
- add correlation barplot to plot_pca_variance
- created correlation_matrix method by restructuring plot_pca_correlation
- Fix beartype issue with Lists and Iterables containing Literals (#227)
- CICD overhaul (#191)
- fixed notebook version in the env to 6.5.2 (#199, partly #44)

Changes to notebooks
^^^^^^^^^^^^^^^^^^^^
- Move proportion_analysis notebooks to general notebooks (#195 and #214)
- replace scanpy pseudotime with scFates in pseudotime_analysis notebook
- prepare_for_cellxgene: Adapt to new mampok verison 2.0.9
- prepare_for_cellxgene: Allows the user to set an analyst manually (#213)
- rna 03_batch revision (#209, #202, #200, #152)
- 05_marker_genes: Complete Overhaul (#181)

0.5 (04-03-24)
-------------

- add receptor_genes & ligand_genes parameters to connectionPlot and decreased runtime
- readme update(#188)
- Fix error when writing adata converted from an R object (#205, #180)
- Marker Repo integration (#162)
- Set scvelo version to >=0.3.1 (#193)
- Added fa2 as dependency for pseudotime analysis
- anndata_overview: fix issue where colorbars for continuous data was not shown
- added ability to use highly variable features using the lsi() function (#165)
- removed deprecated group_heatmap, umap_pub (replaced by gene_expression_heatmap, plot_embedding)
- add doku page
- start change log

Changes to notebooks
^^^^^^^^^^^^^^^^^^^^
- rna assembly: refactor
- prepare_for_cellxgene: Added BN_public as possible deployment cluster (#192)
- 14_velocity_analysis: Remove duplicate parameter (#194)
- pseudotime_analysis: Save generated plots (#211)
- rna 03_batch: added qc metrics to overview plot


0.4 (31-1-24)
-------------
- Fix get_rank_genes_tables for groups without marker genes (#179)
- Bugfixes for CI jobs
- Fix check_changes pipeline
- Fix typos (#173 & #174)
- Include kwargs in utils.bioutils._overlap_two_bedfiles(#177)
- Implemented _add_path() to automatically add python path to environment
- added tests for _add_path() and _overlap_two_bedfiles() (#177)
- constraint ipywidgets version to 7.7.5 to fix the quality_violinplot() (#151)(#143)
- Add temp_dir to calc_overlap_fc.py (#167) and revised related functions
- more testing (mainly sctoolbox.tools) (#166)
- gerneral text revisions

Changes to notebooks
^^^^^^^^^^^^^^^^^^^^
- Add pseudotime & velocity analysis notebooks (#164)
- Update receptor-ligand notebook (#176)
- Refactored annotate_genes() from ATAC-notebook 05 to 04 and removed 05 (#175)

0.3 (30-11-2023)
----------------
- Add parameter type hinting including runtime type checking (#46)
- Fixed prepare_for_cellxgene color issue (#145, #146)
- Add CI/CD container build pipeline for testing (#135)
- Fixed example for gene_expression_heatmap and smaller bugfixes related to marker genes (#124)
- Removed pl.group_heatmap as it is fully covered by pl.gene_expression_heatmap
- Removed 'sinto' as dependency and added code in 'create_fragment_file' to create fragment file internally (solves #147)
- The function 'create_fragment_file' was moved to bam tools.
- Added "n_genes" parameter to tools.marker_genes.get_rank_genes_tables, and set the default to 200 (#153)
- Fixed CI/CD build job rules. Only trigger build job when files changed or triggered manually
- Add parameter to plot_pca_correlation to plot correlation with UMAP components (#157)
- Handle NaN values for plot_pca_correlation (#156)
- implemented prepare_for_cellxgene
- Added pl.embedding.plot_embedding() function to plot embeddings with different styles, e.g. hexbin and density (#149)
- Modified pl.embedding.plot_embedding() to plot different embedding dimensions
- Deprecated pl.umap_pub as this is now covered by pl.plot_embedding
- changed typing to beartype.typing
- Added GenomeTracks plotting
- Fix batch evaluation for small datasets (#148)
- Added **kwargs to functions which are wrappers for other functions
- added RAGI cluster validation to clustering.py (!201)
- started disintegrating fld scoring (!201)
- reorganised ATAC-notebooks (!201)

Changes to notebooks
^^^^^^^^^^^^^^^^^^^^
- Added prepare for cellxgene notebook (#139)
- Added plot of highly expressed genes to RNA notebook 03 (#43)
- Changed structure of notebooks in directory; added "notebooks" subdirectories for RNA and ATAC


0.2 (30-08-2023)
----------------
- fix error in prepare_for_cellxgene caused by .uns[_color] not matching .obs column. (#176)
- implemented prepare_for_cellxgene (#147)
- fixed raw value copy issue in rna/02-batch notebook
- Added parameters for the TOBIAS flags in the config file to write_TOBIAS_config()
- Added logging verbose and decorator to ATAC related functions
- Fix "shell not found" error for CI pipeline (#129)
- Pinned scikit-learn to version <=1.2.2 (#128)
- Added script for gene correlation and comparison between two conditions
- Added check for marker gene lists (#103)
- Keep notebook metadata on push to prevent deleting kernel information
- Added sctoolbox as default kernel to RNA & ATAC notebooks
- Added check of column validity to tools.marker_genes.run_DESeq2() (#134)
- Increase test coverage for plotting functions (#126)
- Apply fixes to bugs found by increasing the test coverage.
- Added type hinting to functions.
- Revised doc-strings.
- run_rank_genes() auto converts groupby column to type 'category' (#137)
- Fix parameter for gene/cell filtering (#136)
- Add Check to _filter_object() if column contains only boolean (#110)
- Add support of matrx and numpy.ndarray type of adata.X for predict_sex (#111)
- Add method to get pd.DataFrame columns with list of regex (#90)
- Added 'pairwise_scatter' method for plotting QC metrics (#54)
- Add ATAC quality metrics TSSe (ENCODE), FRiP
- Revised FLD density plotting
- Adjusted style of default values in docs (#33)
- Added 'plot_pca_correlation' for plotting PCA correlation with obs/var columns (#118)
- Removed outdated normalization methods.
- Changed all line endings to LF (#138)
- Disabled threads parameter for tSNE (#130)
- Added 'plot_starsolo_quality' and 'plot_starsolo_UMI' to plotting module (#78)
- Fixed issues with clustered dotplot with new code (#122)

Changes to RNA notebooks
^^^^^^^^^^^^^^^^^^^^^^^^
- Added display of 3D UMAP html in notebook 04 (#119)

Changes to ATAC notebooks
^^^^^^^^^^^^^^^^^^^^^^^^^
- Fixed assembling atac notebook 01
- Fixed get_atac_thresholds_wrapper and renamed it to get_thresholds_wrapper
- Added custome cwt implementation
- Added additional parameters to add_insertsize_metrics
- Revised nucleosomal score scoring

0.1.1 (24-05-2023)
------------------
- Fixed import issue
- Make version accessible
- Added check for CHANGES.rst in gitlab-ci
- Pinned numba==0.57.0rc1 due to import error (#117)
- Fixed bug in tools.norm_correct.atac_norm
- Added check for sctoolbox/_version.py file in gitlab-ci

0.1 (22-05-2023)
----------------
- First version<|MERGE_RESOLUTION|>--- conflicted
+++ resolved
@@ -7,11 +7,8 @@
     - genometracks
     - plotting/clustering
     - velocity
-<<<<<<< HEAD
     - plotting/test_qc_filter
-=======
     - general
->>>>>>> e22ff481
 - Added code examples for tools and utils (#140)
     - recluster 
     - group_heatmap
