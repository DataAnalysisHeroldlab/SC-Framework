0.11.0 (in progress)
--------------------
- fix pl.embedding.plot_pca_variance() does not select all PCs using thr 100% (#309)
- feature_per_group remove empty axis (#312)
- fix get_rank_genes_tables return less than n_genes for filtered ranking
- fix _search_dim_red_parameters "ValueError: 'left' is not a valid value for loc"
- fix gseapy, louvain install outside of the docker image (#310)
- CI: Revert to installing mampok from main
<<<<<<< HEAD
- implement bgcolor cell-selection
=======
- add a bar plot to predict_cell_cycle (#301)
>>>>>>> 97d752c8

Changes to notebooks
^^^^^^^^^^^^^^^^^^^^
- fix RNA:02 zebrafish gender suggestion (#311)
- revise 03_normalization_batch_correction notebook
- prepare_for_cellxgene: Add auth parameter
- use the bgcolor cell-selection in all notebooks

0.10.1 (17-09-24)
-----------------
- temp fix pycirclize KeyError (until this is done https://github.com/moshi4/pyCirclize/issues/75)
- fix .A1 deprecated

Changes to notebooks
^^^^^^^^^^^^^^^^^^^^
- rna/qc: add use_native parameter
- annotation: fix marker repo clone cell

0.10.0 (10-09-24)
-----------------
- deseq2 (R) -> pydeseq2 (python)
- add MAD filtering as alternative to gaussian-mixture model (#261)
- enhance gene labelling (#38)
- replace deprecated ratelimiter with throttle (#288)
- Rename enrichr_marker_genes to gene_set_enrichment and add prerank as possible method.
- Added gsea_network plot function.
- add the markerRepo to our environment
- Add validation of Seurat objects before converting to anndata (#293)
- add UpSet plot for threshold comparison (#294)
- native scrublet bugfix (#297)
- fix planet_plot import
- reduce warnings (#299)
- fixed env issue

Changes to notebooks
^^^^^^^^^^^^^^^^^^^^
- expand marker_genes notebook for atac & move to general_notebooks
- add option to choose filter method in rna/qc notebook
- add alternative to interactive thresholds (#38)
- use sctoolbox.plotting.embedding.plot_embedding (#279)
- General: GSEA: Implemented gsea_network plot
- General: GSEA: Added option to run prerank(gsea) method instead of enrichr
- RNA: 05_receptor-ligand: Split input field into its corresponding sections
- ATAC: 04_clustering: Docu revision of the ATAC Clustering notebook (#300)
- RNA: 04_clustering: Docu revision of the RNA Clustering notebook (#300)
- General: annotation: Revise annotation notebook (#269)
- RNA: 02_QC: Docu revision of the RNA QC notebook (#296)
- ATAC: 01_assembling_anndata: Move ATAC metric to notebook 2
- RNA: 03_normalization_batch_correction revise docu and description (#298)

0.9.0 (02-08-24)
----------------
- Added denoising function using scAR to QC notebook
- added kwargs and check for quant folder in assemblers.from_quant (#280)
- GSEA: Fix library gene-set overlap by converting all gene names to uppercase
- pl.gsea.term_dotplot: Fix example; Fix index==None bug
- added additional qc metrices for ATAC-seq to the first notebook (#256)
- Pin ipywidget version to > 8.0.0 to fix interactive labels (qc notebooks)
- revised prepare_atac_anndata (#267)
- solved scanpy, matplotlib, pandas.. version conflict by temporarily removing scanpro (#257)
- added planet_plot for high dimensional anndata plotting (#221)
- implemented concadata, from_h5ad to load and combine from multiple .h5ad files (#224)
- ligand-receptor: connectionPlot new parameters (#255)
- pca-correlation: replace 'columns' with 'ignore' parameter, allowing to ignore numeric columns for pca correlation. (#228)
- restructured atac notebook 3 (normalization and batch correction) (#278)
- Fix minor docstring/example issues.
- added labels for the tsse aggregation plot (#271)
- Fix Notebook pipeline unable to fetch some archives (#284)
- refactored CICD unit testing by the test_cleanup merge (#215)
- label_genes now accepts custom genelists (#38)
- Add inplace parameter to tfidf function (#277)
- Update plot_group_embeddings() to also take numerical values, e.g. density
- expand marker_genes notebook for atac, move to general_notebooks, change deseq2(R) to pydeseq2(python)

Changes to notebooks
^^^^^^^^^^^^^^^^^^^^
- improvments in description and structure of atac and general notebooks (#144)
- added header parameter to option 2 in notebook 01_assembling_anndata (#280)
- added notebook versioning (#115)
- added load from multiple h5ad files to assembly notebooks (#224)
- restructured atac notebook 3 (normalization and batch correction) (#278)
- RNA: Notebook 4: Added density plotting for categorical qc columns.
- RNA: Notebook 4: Replaced sc.pl.embedding from scanpy with pl.embedding.plot_embedding from sctoolbox
- Cleanup internal notebook structure

0.8.0 (14-06-24)
----------------
- from_mtx: support more folder structures and variable file now optional (#234, #240)
- ligand-receptor: download_db added support for LIANA resources
- revised tsse scoring and fixed matplotlib version conflict (#257)
- add cyclone (pycirclize based plot) as hairball alternative (#223)
- remove legacy import structure
- implement lazy module loading 
- wrapped up native scrublet (#242, #150)
- prepare_for_cellxgene: Account for duplciate var indices
- added number of features to ATAC nb 3 and added combat as an available batch correct algorithm (#245)
- removed cleanup temp for the selfservice container (#258)

Changes to notebooks
^^^^^^^^^^^^^^^^^^^^
- rna/ atac more subset PC description
- rna/ atac clustering renamed "recluster" -> "revise cluster"
- Add GSEA notebook (#172)
- rna/atac assembly notebook update from_mtx (#234, #240)

0.7.0 (23-04-24)
----------------
- Added code examples for tools and utils (#140)
    - recluster 
    - group_heatmap
    - plot_venn
    - in_range
- Fix notebooks in readthedocs documentation (#220)
- Removed custom_marker_annotation script
- Disintegrated FLD scoring and added PEAKQC to setup.py (#233)
- fixed PCA-var plot not fitting into anndata_overview (#232)

Changes to notebooks
^^^^^^^^^^^^^^^^^^^^
- Overhaul RNA & ATAC notebooks structure (includes #207)
- Revise RNA notebook 4 recluster section (#201)

0.6.1 (28-03-24)
----------------
- Fix release pages by renaming the release-pages: job to pages:
- refactor move clean-orphaned-tags to new stage .post (#229)

0.6 (27-03-24)
--------------
- Fix unable to determine R_HOME error (#190)
- implemented propose_pcs to automatically select PCA components (#187)
- add correlation barplot to plot_pca_variance
- created correlation_matrix method by restructuring plot_pca_correlation
- Fix beartype issue with Lists and Iterables containing Literals (#227)
- CICD overhaul (#191)
- fixed notebook version in the env to 6.5.2 (#199, partly #44)

Changes to notebooks
^^^^^^^^^^^^^^^^^^^^
- Move proportion_analysis notebooks to general notebooks (#195 and #214)
- replace scanpy pseudotime with scFates in pseudotime_analysis notebook
- prepare_for_cellxgene: Adapt to new mampok verison 2.0.9
- prepare_for_cellxgene: Allows the user to set an analyst manually (#213)
- rna 03_batch revision (#209, #202, #200, #152)
- 05_marker_genes: Complete Overhaul (#181)

0.5 (04-03-24)
--------------

- add receptor_genes & ligand_genes parameters to connectionPlot and decreased runtime
- readme update(#188)
- Fix error when writing adata converted from an R object (#205, #180)
- Marker Repo integration (#162)
- Set scvelo version to >=0.3.1 (#193)
- Added fa2 as dependency for pseudotime analysis
- anndata_overview: fix issue where colorbars for continuous data was not shown
- added ability to use highly variable features using the lsi() function (#165)
- removed deprecated group_heatmap, umap_pub (replaced by gene_expression_heatmap, plot_embedding)
- add doku page
- start change log

Changes to notebooks
^^^^^^^^^^^^^^^^^^^^
- rna assembly: refactor
- prepare_for_cellxgene: Added BN_public as possible deployment cluster (#192)
- 14_velocity_analysis: Remove duplicate parameter (#194)
- pseudotime_analysis: Save generated plots (#211)
- rna 03_batch: added qc metrics to overview plot


0.4 (31-1-24)
-------------
- Fix get_rank_genes_tables for groups without marker genes (#179)
- Bugfixes for CI jobs
- Fix check_changes pipeline
- Fix typos (#173 & #174)
- Include kwargs in utils.bioutils._overlap_two_bedfiles(#177)
- Implemented _add_path() to automatically add python path to environment
- added tests for _add_path() and _overlap_two_bedfiles() (#177)
- constraint ipywidgets version to 7.7.5 to fix the quality_violinplot() (#151)(#143)
- Add temp_dir to calc_overlap_fc.py (#167) and revised related functions
- more testing (mainly sctoolbox.tools) (#166)
- gerneral text revisions

Changes to notebooks
^^^^^^^^^^^^^^^^^^^^
- Add pseudotime & velocity analysis notebooks (#164)
- Update receptor-ligand notebook (#176)
- Refactored annotate_genes() from ATAC-notebook 05 to 04 and removed 05 (#175)

0.3 (30-11-2023)
----------------
- Add parameter type hinting including runtime type checking (#46)
- Fixed prepare_for_cellxgene color issue (#145, #146)
- Add CI/CD container build pipeline for testing (#135)
- Fixed example for gene_expression_heatmap and smaller bugfixes related to marker genes (#124)
- Removed pl.group_heatmap as it is fully covered by pl.gene_expression_heatmap
- Removed 'sinto' as dependency and added code in 'create_fragment_file' to create fragment file internally (solves #147)
- The function 'create_fragment_file' was moved to bam tools.
- Added "n_genes" parameter to tools.marker_genes.get_rank_genes_tables, and set the default to 200 (#153)
- Fixed CI/CD build job rules. Only trigger build job when files changed or triggered manually
- Add parameter to plot_pca_correlation to plot correlation with UMAP components (#157)
- Handle NaN values for plot_pca_correlation (#156)
- implemented prepare_for_cellxgene
- Added pl.embedding.plot_embedding() function to plot embeddings with different styles, e.g. hexbin and density (#149)
- Modified pl.embedding.plot_embedding() to plot different embedding dimensions
- Deprecated pl.umap_pub as this is now covered by pl.plot_embedding
- changed typing to beartype.typing
- Added GenomeTracks plotting
- Fix batch evaluation for small datasets (#148)
- Added **kwargs to functions which are wrappers for other functions
- added RAGI cluster validation to clustering.py (!201)
- started disintegrating fld scoring (!201)
- reorganised ATAC-notebooks (!201)

Changes to notebooks
^^^^^^^^^^^^^^^^^^^^
- Added prepare for cellxgene notebook (#139)
- Added plot of highly expressed genes to RNA notebook 03 (#43)
- Changed structure of notebooks in directory; added "notebooks" subdirectories for RNA and ATAC


0.2 (30-08-2023)
----------------
- fix error in prepare_for_cellxgene caused by .uns[_color] not matching .obs column. (#176)
- implemented prepare_for_cellxgene (#147)
- fixed raw value copy issue in rna/02-batch notebook
- Added parameters for the TOBIAS flags in the config file to write_TOBIAS_config()
- Added logging verbose and decorator to ATAC related functions
- Fix "shell not found" error for CI pipeline (#129)
- Pinned scikit-learn to version <=1.2.2 (#128)
- Added script for gene correlation and comparison between two conditions
- Added check for marker gene lists (#103)
- Keep notebook metadata on push to prevent deleting kernel information
- Added sctoolbox as default kernel to RNA & ATAC notebooks
- Added check of column validity to tools.marker_genes.run_DESeq2() (#134)
- Increase test coverage for plotting functions (#126)
- Apply fixes to bugs found by increasing the test coverage.
- Added type hinting to functions.
- Revised doc-strings.
- run_rank_genes() auto converts groupby column to type 'category' (#137)
- Fix parameter for gene/cell filtering (#136)
- Add Check to _filter_object() if column contains only boolean (#110)
- Add support of matrx and numpy.ndarray type of adata.X for predict_sex (#111)
- Add method to get pd.DataFrame columns with list of regex (#90)
- Added 'pairwise_scatter' method for plotting QC metrics (#54)
- Add ATAC quality metrics TSSe (ENCODE), FRiP
- Revised FLD density plotting
- Adjusted style of default values in docs (#33)
- Added 'plot_pca_correlation' for plotting PCA correlation with obs/var columns (#118)
- Removed outdated normalization methods.
- Changed all line endings to LF (#138)
- Disabled threads parameter for tSNE (#130)
- Added 'plot_starsolo_quality' and 'plot_starsolo_UMI' to plotting module (#78)
- Fixed issues with clustered dotplot with new code (#122)

Changes to RNA notebooks
^^^^^^^^^^^^^^^^^^^^^^^^
- Added display of 3D UMAP html in notebook 04 (#119)

Changes to ATAC notebooks
^^^^^^^^^^^^^^^^^^^^^^^^^
- Fixed assembling atac notebook 01
- Fixed get_atac_thresholds_wrapper and renamed it to get_thresholds_wrapper
- Added custome cwt implementation
- Added additional parameters to add_insertsize_metrics
- Revised nucleosomal score scoring

0.1.1 (24-05-2023)
------------------
- Fixed import issue
- Make version accessible
- Added check for CHANGES.rst in gitlab-ci
- Pinned numba==0.57.0rc1 due to import error (#117)
- Fixed bug in tools.norm_correct.atac_norm
- Added check for sctoolbox/_version.py file in gitlab-ci

0.1 (22-05-2023)
----------------
- First version<|MERGE_RESOLUTION|>--- conflicted
+++ resolved
@@ -6,11 +6,8 @@
 - fix _search_dim_red_parameters "ValueError: 'left' is not a valid value for loc"
 - fix gseapy, louvain install outside of the docker image (#310)
 - CI: Revert to installing mampok from main
-<<<<<<< HEAD
 - implement bgcolor cell-selection
-=======
 - add a bar plot to predict_cell_cycle (#301)
->>>>>>> 97d752c8
 
 Changes to notebooks
 ^^^^^^^^^^^^^^^^^^^^
