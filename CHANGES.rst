0.2 (in progress)
--------------------
- fixed raw value copy issue in rna/02-batch notebook
- Added parameters for the TOBIAS flags in the config file to write_TOBIAS_config()
- Added logging verbose and decorator to ATAC related functions
- Fix "shell not found" error for CI pipeline (#129)
- Pinned scikit-learn to version <=1.2.2 (#128)
<<<<<<< HEAD
- Added script for gene correlation and comparison between two conditions
=======
- Added check for marker gene lists (#103)
- Keep notebook metadata on push to prevent deleting kernel information
- Added sctoolbox as default kernel to RNA & ATAC notebooks
- Added check of column validity to tools.marker_genes.run_DESeq2() (#134)
>>>>>>> 8dfc7a26
- Increase test coverage for plotting functions (#126)
- Apply fixes to bugs found by increasing the test coverage.
- run_rank_genes() auto converts groupby column to type 'category' (#137)
- Fix parameter for gene/cell filtering (#136)
- Add Check to _filter_object() if column contains only boolean (#110)
- Add support of matrx and numpy.ndarray type of adata.X for predict_sex (#111)

<<<<<<< HEAD
0.1.1.2 (05-06-2023)
--------------------
=======
Changes to ATAC notebooks (0.1.1.2 - 05-06-2023):
>>>>>>> 8dfc7a26
- Fixed assembling atac notebook 01
- Fixed get_atac_thresholds_wrapper and renamed it to get_thresholds_wrapper
- Added custome cwt implementation
- Added additional parameters to add_insertsize_metrics
- Revised nucleosomal score scoring

0.1.1 (24-05-2023)
--------------------
- Fixed import issue
- Make version accessible
- Added check for CHANGES.rst in gitlab-ci
- Pinned numba==0.57.0rc1 due to import error (#117)
- Fixed bug in tools.norm_correct.atac_norm
- Added check for sctoolbox/_version.py file in gitlab-ci

0.1 (22-05-2023)
--------------------
- First version<|MERGE_RESOLUTION|>--- conflicted
+++ resolved
@@ -5,14 +5,11 @@
 - Added logging verbose and decorator to ATAC related functions
 - Fix "shell not found" error for CI pipeline (#129)
 - Pinned scikit-learn to version <=1.2.2 (#128)
-<<<<<<< HEAD
 - Added script for gene correlation and comparison between two conditions
-=======
 - Added check for marker gene lists (#103)
 - Keep notebook metadata on push to prevent deleting kernel information
 - Added sctoolbox as default kernel to RNA & ATAC notebooks
 - Added check of column validity to tools.marker_genes.run_DESeq2() (#134)
->>>>>>> 8dfc7a26
 - Increase test coverage for plotting functions (#126)
 - Apply fixes to bugs found by increasing the test coverage.
 - run_rank_genes() auto converts groupby column to type 'category' (#137)
@@ -20,12 +17,7 @@
 - Add Check to _filter_object() if column contains only boolean (#110)
 - Add support of matrx and numpy.ndarray type of adata.X for predict_sex (#111)
 
-<<<<<<< HEAD
-0.1.1.2 (05-06-2023)
---------------------
-=======
 Changes to ATAC notebooks (0.1.1.2 - 05-06-2023):
->>>>>>> 8dfc7a26
 - Fixed assembling atac notebook 01
 - Fixed get_atac_thresholds_wrapper and renamed it to get_thresholds_wrapper
 - Added custome cwt implementation
