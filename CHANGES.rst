0.4 (in progress)
-------------------
- Bugfixes for CI jobs
- Fix typos (#173 & #174)
- Include kwargs in utils.bioutils._overlap_two_bedfiles(#177)
- Implemented _add_path() to automatically add python path to environment
<<<<<<< HEAD
- Add temp_dir to calc_overlap_fc.py (#167) and revised the functions
=======
- added tests for _add_path() and _overlap_two_bedfiles() (#177)
- constraint ipywidgets version to 7.7.5 to fix the quality_violinplot() (#151)(#143)
>>>>>>> aa627ef3


0.3 (30-11-2023)
-----------------
- Add parameter type hinting including runtime type checking (#46)
- Fixed prepare_for_cellxgene color issue (#145, #146)
- Add CI/CD container build pipeline for testing (#135)
- Fixed example for gene_expression_heatmap and smaller bugfixes related to marker genes (#124)
- Removed pl.group_heatmap as it is fully covered by pl.gene_expression_heatmap
- Removed 'sinto' as dependency and added code in 'create_fragment_file' to create fragment file internally (solves #147)
- The function 'create_fragment_file' was moved to bam tools.
- Added "n_genes" parameter to tools.marker_genes.get_rank_genes_tables, and set the default to 200 (#153)
- Fixed CI/CD build job rules. Only trigger build job when files changed or triggered manually
- Add parameter to plot_pca_correlation to plot correlation with UMAP components (#157)
- Handle NaN values for plot_pca_correlation (#156)
- implemented prepare_for_cellxgene
- Added pl.embedding.plot_embedding() function to plot embeddings with different styles, e.g. hexbin and density (#149)
- Modified pl.embedding.plot_embedding() to plot different embedding dimensions
- Deprecated pl.umap_pub as this is now covered by pl.plot_embedding
- changed typing to beartype.typing
- Added GenomeTracks plotting
- Fix batch evaluation for small datasets (#148)
- Added **kwargs to functions which are wrappers for other functions
- added RAGI cluster validation to clustering.py (!201)
- started disintegrating fld scoring (!201)
- reorganised ATAC-notebooks (!201)

Changes to notebooks
^^^^^^^^^^^^^^^^^^^^
- Added prepare for cellxgene notebook (#139)
- Added plot of highly expressed genes to RNA notebook 03 (#43)
- Changed structure of notebooks in directory; added "notebooks" subdirectories for RNA and ATAC


0.2 (30-08-2023)
----------------
- fix error in prepare_for_cellxgene caused by .uns[_color] not matching .obs column. (#176)
- implemented prepare_for_cellxgene (#147)
- fixed raw value copy issue in rna/02-batch notebook
- Added parameters for the TOBIAS flags in the config file to write_TOBIAS_config()
- Added logging verbose and decorator to ATAC related functions
- Fix "shell not found" error for CI pipeline (#129)
- Pinned scikit-learn to version <=1.2.2 (#128)
- Added script for gene correlation and comparison between two conditions
- Added check for marker gene lists (#103)
- Keep notebook metadata on push to prevent deleting kernel information
- Added sctoolbox as default kernel to RNA & ATAC notebooks
- Added check of column validity to tools.marker_genes.run_DESeq2() (#134)
- Increase test coverage for plotting functions (#126)
- Apply fixes to bugs found by increasing the test coverage.
- Added type hinting to functions.
- Revised doc-strings.
- run_rank_genes() auto converts groupby column to type 'category' (#137)
- Fix parameter for gene/cell filtering (#136)
- Add Check to _filter_object() if column contains only boolean (#110)
- Add support of matrx and numpy.ndarray type of adata.X for predict_sex (#111)
- Add method to get pd.DataFrame columns with list of regex (#90)
- Added 'pairwise_scatter' method for plotting QC metrics (#54)
- Add ATAC quality metrics TSSe (ENCODE), FRiP
- Revised FLD density plotting
- Adjusted style of default values in docs (#33)
- Added 'plot_pca_correlation' for plotting PCA correlation with obs/var columns (#118)
- Removed outdated normalization methods.
- Changed all line endings to LF (#138)
- Disabled threads parameter for tSNE (#130)
- Added 'plot_starsolo_quality' and 'plot_starsolo_UMI' to plotting module (#78)
- Fixed issues with clustered dotplot with new code (#122)

Changes to RNA notebooks
^^^^^^^^^^^^^^^^^^^^^^^^
- Added display of 3D UMAP html in notebook 04 (#119)

Changes to ATAC notebooks
^^^^^^^^^^^^^^^^^^^^^^^^^
- Fixed assembling atac notebook 01
- Fixed get_atac_thresholds_wrapper and renamed it to get_thresholds_wrapper
- Added custome cwt implementation
- Added additional parameters to add_insertsize_metrics
- Revised nucleosomal score scoring

0.1.1 (24-05-2023)
------------------
- Fixed import issue
- Make version accessible
- Added check for CHANGES.rst in gitlab-ci
- Pinned numba==0.57.0rc1 due to import error (#117)
- Fixed bug in tools.norm_correct.atac_norm
- Added check for sctoolbox/_version.py file in gitlab-ci

0.1 (22-05-2023)
----------------
- First version<|MERGE_RESOLUTION|>--- conflicted
+++ resolved
@@ -4,12 +4,9 @@
 - Fix typos (#173 & #174)
 - Include kwargs in utils.bioutils._overlap_two_bedfiles(#177)
 - Implemented _add_path() to automatically add python path to environment
-<<<<<<< HEAD
-- Add temp_dir to calc_overlap_fc.py (#167) and revised the functions
-=======
 - added tests for _add_path() and _overlap_two_bedfiles() (#177)
 - constraint ipywidgets version to 7.7.5 to fix the quality_violinplot() (#151)(#143)
->>>>>>> aa627ef3
+- Add temp_dir to calc_overlap_fc.py (#167) and revised related functions
 
 
 0.3 (30-11-2023)
