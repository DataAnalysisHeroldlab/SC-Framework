--- conflicted
+++ resolved
@@ -13,12 +13,10 @@
 - pca-correlation: replace 'columns' with 'ignore' parameter, allowing to ignore numeric columns for pca correlation. (#228)
 - restructured atac notebook 3 (normalization and batch correction) (#278)
 - Fix minor docstring/example issues.
-<<<<<<< HEAD
 - added labels for the tsse aggregation plot (#271)
-=======
 - Fix Notebook pipeline unable to fetch some archives (#284)
 - refactored CICD unit testing by the test_cleanup merge (#215)
->>>>>>> 03ff6ffc
+- added labels for the tsse aggregation plot (#271)
 
 Changes to notebooks
 ^^^^^^^^^^^^^^^^^^^^
