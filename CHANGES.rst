0.3 (in progress)
-----------------
- Add CI/CD container build pipeline for testing (#135)
- Fixed example for gene_expression_heatmap and smaller bugfixes related to marker genes (#124)
- Removed pl.group_heatmap as it is fully covered by pl.gene_expression_heatmap
- Removed 'sinto' as dependency and added code in 'create_fragment_file' to create fragment file internally (solves #147)
- The function 'create_fragment_file' was moved to bam tools.
- Added "n_genes" parameter to tools.marker_genes.get_rank_genes_tables, and set the default to 200 (#153)
- Fixed CI/CD build job rules. Only trigger build job when files changed or triggered manually

Changes to notebooks:
^^^^^^^^^^^^^^^^^^^^
- Added plot of highly expressed genes to RNA notebook 03 (#43)

0.2 (30-08-2023)
-----------------
- implemented prepare_for_cellxgene
- fix error in prepare_for_cellxgene caused by .uns[_color] not matching .obs column. (#176)
- implemented prepare_for_cellxgene (#147)
- fixed raw value copy issue in rna/02-batch notebook
- Added parameters for the TOBIAS flags in the config file to write_TOBIAS_config()
- Added logging verbose and decorator to ATAC related functions
- Fix "shell not found" error for CI pipeline (#129)
- Pinned scikit-learn to version <=1.2.2 (#128)
- Added script for gene correlation and comparison between two conditions
- Added check for marker gene lists (#103)
- Keep notebook metadata on push to prevent deleting kernel information
- Added sctoolbox as default kernel to RNA & ATAC notebooks
- Added check of column validity to tools.marker_genes.run_DESeq2() (#134)
- Increase test coverage for plotting functions (#126)
- Apply fixes to bugs found by increasing the test coverage.
- Added type hinting to functions.
- Revised doc-strings.
- run_rank_genes() auto converts groupby column to type 'category' (#137)
- Fix parameter for gene/cell filtering (#136)
- Add Check to _filter_object() if column contains only boolean (#110)
- Add support of matrx and numpy.ndarray type of adata.X for predict_sex (#111)
- Add method to get pd.DataFrame columns with list of regex (#90)
- Added 'pairwise_scatter' method for plotting QC metrics (#54)
- Add ATAC quality metrics TSSe (ENCODE), FRiP
- Revised FLD density plotting
- Adjusted style of default values in docs (#33)
- Added 'plot_pca_correlation' for plotting PCA correlation with obs/var columns (#118)
- Removed outdated normalization methods.
- Changed all line endings to LF (#138)
- Disabled threads parameter for tSNE (#130)
- Added 'plot_starsolo_quality' and 'plot_starsolo_UMI' to plotting module (#78)
- Fixed issues with clustered dotplot with new code (#122)
<<<<<<< HEAD
=======
- Add parameter type hinting including runtime type checking (#46)
- Removed 'sinto' as dependency and added code in 'create_fragment_file' to create fragment file internally (solves #147)
- The function 'create_fragment_file' was moved to bam tools.
- Added "n_genes" parameter to tools.marker_genes.get_rank_genes_tables, and set the default to 200 (#153)
- Fixed CI/CD build job rules. Only trigger build job when files changed or triggered manually
>>>>>>> 9013010c

Changes to notebooks
^^^^^^^^^^^^^^^^^^^^
- Added display of 3D UMAP html in notebook 04 (#119)
- Fixed assembling atac notebook 01
- Fixed get_atac_thresholds_wrapper and renamed it to get_thresholds_wrapper
- Added custome cwt implementation
- Added additional parameters to add_insertsize_metrics
- Revised nucleosomal score scoring

0.1.1 (24-05-2023)
------------------
- Fixed import issue
- Make version accessible
- Added check for CHANGES.rst in gitlab-ci
- Pinned numba==0.57.0rc1 due to import error (#117)
- Fixed bug in tools.norm_correct.atac_norm
- Added check for sctoolbox/_version.py file in gitlab-ci

0.1 (22-05-2023)
----------------
- First version<|MERGE_RESOLUTION|>--- conflicted
+++ resolved
@@ -7,6 +7,7 @@
 - The function 'create_fragment_file' was moved to bam tools.
 - Added "n_genes" parameter to tools.marker_genes.get_rank_genes_tables, and set the default to 200 (#153)
 - Fixed CI/CD build job rules. Only trigger build job when files changed or triggered manually
+- Add parameter type hinting including runtime type checking (#46)
 
 Changes to notebooks:
 ^^^^^^^^^^^^^^^^^^^^
@@ -46,14 +47,6 @@
 - Disabled threads parameter for tSNE (#130)
 - Added 'plot_starsolo_quality' and 'plot_starsolo_UMI' to plotting module (#78)
 - Fixed issues with clustered dotplot with new code (#122)
-<<<<<<< HEAD
-=======
-- Add parameter type hinting including runtime type checking (#46)
-- Removed 'sinto' as dependency and added code in 'create_fragment_file' to create fragment file internally (solves #147)
-- The function 'create_fragment_file' was moved to bam tools.
-- Added "n_genes" parameter to tools.marker_genes.get_rank_genes_tables, and set the default to 200 (#153)
-- Fixed CI/CD build job rules. Only trigger build job when files changed or triggered manually
->>>>>>> 9013010c
 
 Changes to notebooks
 ^^^^^^^^^^^^^^^^^^^^
