0.3 (in progress)
-----------------
- Add CI/CD container build pipeline for testing (#135)
- Fixed example for gene_expression_heatmap and smaller bugfixes related to marker genes (#124)
- Removed pl.group_heatmap as it is fully covered by pl.gene_expression_heatmap
- Removed 'sinto' as dependency and added code in 'create_fragment_file' to create fragment file internally (solves #147)
- The function 'create_fragment_file' was moved to bam tools.
- Added "n_genes" parameter to tools.marker_genes.get_rank_genes_tables, and set the default to 200 (#153)
- Fixed CI/CD build job rules. Only trigger build job when files changed or triggered manually
- Add parameter type hinting including runtime type checking (#46)
- Added pl.embedding.plot_embedding() function to plot embeddings with different styles, e.g. hexbin and density
- Modified pl.embedding.plot_embedding() to plot different embedding dimensions
- Deprecated pl.umap_pub as this is now covered by pl.plot_embedding
- Add parameter to plot_pca_correlation to plot correlation with UMAP components (#157)
- Handle NaN values for plot_pca_correlation (#156)
- changed typing to beartype.typing
<<<<<<< HEAD
- added RAGI cluster validation to clustering.py (!201)
- started disintegrating fld scoring (!201)
- reorganised ATAC-notebooks (!201)
=======
- Fix batch evaluation for small datasets (#148)

>>>>>>> 1bc58714
Changes to notebooks
^^^^^^^^^^^^^^^^^^^^
- Added plot of highly expressed genes to RNA notebook 03 (#43)

0.2 (30-08-2023)
-----------------
- implemented prepare_for_cellxgene
- fix error in prepare_for_cellxgene caused by .uns[_color] not matching .obs column. (#176)
- implemented prepare_for_cellxgene (#147)
- fixed raw value copy issue in rna/02-batch notebook
- Added parameters for the TOBIAS flags in the config file to write_TOBIAS_config()
- Added logging verbose and decorator to ATAC related functions
- Fix "shell not found" error for CI pipeline (#129)
- Pinned scikit-learn to version <=1.2.2 (#128)
- Added script for gene correlation and comparison between two conditions
- Added check for marker gene lists (#103)
- Keep notebook metadata on push to prevent deleting kernel information
- Added sctoolbox as default kernel to RNA & ATAC notebooks
- Added check of column validity to tools.marker_genes.run_DESeq2() (#134)
- Increase test coverage for plotting functions (#126)
- Apply fixes to bugs found by increasing the test coverage.
- Added type hinting to functions.
- Revised doc-strings.
- run_rank_genes() auto converts groupby column to type 'category' (#137)
- Fix parameter for gene/cell filtering (#136)
- Add Check to _filter_object() if column contains only boolean (#110)
- Add support of matrx and numpy.ndarray type of adata.X for predict_sex (#111)
- Add method to get pd.DataFrame columns with list of regex (#90)
- Added 'pairwise_scatter' method for plotting QC metrics (#54)
- Add ATAC quality metrics TSSe (ENCODE), FRiP
- Revised FLD density plotting
- Adjusted style of default values in docs (#33)
- Added 'plot_pca_correlation' for plotting PCA correlation with obs/var columns (#118)
- Removed outdated normalization methods.
- Changed all line endings to LF (#138)
- Disabled threads parameter for tSNE (#130)
- Added 'plot_starsolo_quality' and 'plot_starsolo_UMI' to plotting module (#78)
- Fixed issues with clustered dotplot with new code (#122)

Changes to notebooks
^^^^^^^^^^^^^^^^^^^^
- Added display of 3D UMAP html in notebook 04 (#119)
- Fixed assembling atac notebook 01
- Fixed get_atac_thresholds_wrapper and renamed it to get_thresholds_wrapper
- Added custome cwt implementation
- Added additional parameters to add_insertsize_metrics
- Revised nucleosomal score scoring

0.1.1 (24-05-2023)
------------------
- Fixed import issue
- Make version accessible
- Added check for CHANGES.rst in gitlab-ci
- Pinned numba==0.57.0rc1 due to import error (#117)
- Fixed bug in tools.norm_correct.atac_norm
- Added check for sctoolbox/_version.py file in gitlab-ci

0.1 (22-05-2023)
----------------
- First version<|MERGE_RESOLUTION|>--- conflicted
+++ resolved
@@ -14,14 +14,11 @@
 - Add parameter to plot_pca_correlation to plot correlation with UMAP components (#157)
 - Handle NaN values for plot_pca_correlation (#156)
 - changed typing to beartype.typing
-<<<<<<< HEAD
+- Fix batch evaluation for small datasets (#148)
 - added RAGI cluster validation to clustering.py (!201)
 - started disintegrating fld scoring (!201)
 - reorganised ATAC-notebooks (!201)
-=======
-- Fix batch evaluation for small datasets (#148)
 
->>>>>>> 1bc58714
 Changes to notebooks
 ^^^^^^^^^^^^^^^^^^^^
 - Added plot of highly expressed genes to RNA notebook 03 (#43)
