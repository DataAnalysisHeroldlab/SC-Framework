0.7.0 (in progess)
-------------
- Added code examples for tools and utils (#140)
    - recluster 
    - group_heatmap
    - plot_venn
    - in_range
<<<<<<< HEAD
- Fix notebooks in readthedocs documentation (#220)

Changes to notebooks
^^^^^^^^^^^^^^^^^^^^
- Overhaul notebooks structure
- Revise RNA notebook 4 recluster section (#201)
=======
- Removed custom_marker_annotation script
>>>>>>> 2c7f11e0

0.6.1 (28-03-24)
-------------
- Fix release pages by renaming the release-pages: job to pages:
- refactor move clean-orphaned-tags to new stage .post (#229)

0.6 (27-03-24)
-------------
- Fix unable to determine R_HOME error (#190)
- implemented propose_pcs to automatically select PCA components (#187)
- add correlation barplot to plot_pca_variance
- created correlation_matrix method by restructuring plot_pca_correlation
- Fix beartype issue with Lists and Iterables containing Literals (#227)
- CICD overhaul (#191)
- fixed notebook version in the env to 6.5.2 (#199, partly #44)

Changes to notebooks
^^^^^^^^^^^^^^^^^^^^
- Move proportion_analysis notebooks to general notebooks (#195 and #214)
- replace scanpy pseudotime with scFates in pseudotime_analysis notebook
- prepare_for_cellxgene: Adapt to new mampok verison 2.0.9
- prepare_for_cellxgene: Allows the user to set an analyst manually (#213)
- rna 03_batch revision (#209, #202, #200, #152)
- 05_marker_genes: Complete Overhaul (#181)

0.5 (04-03-24)
-------------

- add receptor_genes & ligand_genes parameters to connectionPlot and decreased runtime
- readme update(#188)
- Fix error when writing adata converted from an R object (#205, #180)
- Marker Repo integration (#162)
- Set scvelo version to >=0.3.1 (#193)
- Added fa2 as dependency for pseudotime analysis
- anndata_overview: fix issue where colorbars for continuous data was not shown
- added ability to use highly variable features using the lsi() function (#165)
- removed deprecated group_heatmap, umap_pub (replaced by gene_expression_heatmap, plot_embedding)
- add doku page
- start change log

Changes to notebooks
^^^^^^^^^^^^^^^^^^^^
- rna assembly: refactor
- prepare_for_cellxgene: Added BN_public as possible deployment cluster (#192)
- 14_velocity_analysis: Remove duplicate parameter (#194)
- pseudotime_analysis: Save generated plots (#211)
- rna 03_batch: added qc metrics to overview plot


0.4 (31-1-24)
-------------
- Fix get_rank_genes_tables for groups without marker genes (#179)
- Bugfixes for CI jobs
- Fix check_changes pipeline
- Fix typos (#173 & #174)
- Include kwargs in utils.bioutils._overlap_two_bedfiles(#177)
- Implemented _add_path() to automatically add python path to environment
- added tests for _add_path() and _overlap_two_bedfiles() (#177)
- constraint ipywidgets version to 7.7.5 to fix the quality_violinplot() (#151)(#143)
- Add temp_dir to calc_overlap_fc.py (#167) and revised related functions
- more testing (mainly sctoolbox.tools) (#166)
- gerneral text revisions

Changes to notebooks
^^^^^^^^^^^^^^^^^^^^
- Add pseudotime & velocity analysis notebooks (#164)
- Update receptor-ligand notebook (#176)
- Refactored annotate_genes() from ATAC-notebook 05 to 04 and removed 05 (#175)

0.3 (30-11-2023)
----------------
- Add parameter type hinting including runtime type checking (#46)
- Fixed prepare_for_cellxgene color issue (#145, #146)
- Add CI/CD container build pipeline for testing (#135)
- Fixed example for gene_expression_heatmap and smaller bugfixes related to marker genes (#124)
- Removed pl.group_heatmap as it is fully covered by pl.gene_expression_heatmap
- Removed 'sinto' as dependency and added code in 'create_fragment_file' to create fragment file internally (solves #147)
- The function 'create_fragment_file' was moved to bam tools.
- Added "n_genes" parameter to tools.marker_genes.get_rank_genes_tables, and set the default to 200 (#153)
- Fixed CI/CD build job rules. Only trigger build job when files changed or triggered manually
- Add parameter to plot_pca_correlation to plot correlation with UMAP components (#157)
- Handle NaN values for plot_pca_correlation (#156)
- implemented prepare_for_cellxgene
- Added pl.embedding.plot_embedding() function to plot embeddings with different styles, e.g. hexbin and density (#149)
- Modified pl.embedding.plot_embedding() to plot different embedding dimensions
- Deprecated pl.umap_pub as this is now covered by pl.plot_embedding
- changed typing to beartype.typing
- Added GenomeTracks plotting
- Fix batch evaluation for small datasets (#148)
- Added **kwargs to functions which are wrappers for other functions
- added RAGI cluster validation to clustering.py (!201)
- started disintegrating fld scoring (!201)
- reorganised ATAC-notebooks (!201)

Changes to notebooks
^^^^^^^^^^^^^^^^^^^^
- Added prepare for cellxgene notebook (#139)
- Added plot of highly expressed genes to RNA notebook 03 (#43)
- Changed structure of notebooks in directory; added "notebooks" subdirectories for RNA and ATAC


0.2 (30-08-2023)
----------------
- fix error in prepare_for_cellxgene caused by .uns[_color] not matching .obs column. (#176)
- implemented prepare_for_cellxgene (#147)
- fixed raw value copy issue in rna/02-batch notebook
- Added parameters for the TOBIAS flags in the config file to write_TOBIAS_config()
- Added logging verbose and decorator to ATAC related functions
- Fix "shell not found" error for CI pipeline (#129)
- Pinned scikit-learn to version <=1.2.2 (#128)
- Added script for gene correlation and comparison between two conditions
- Added check for marker gene lists (#103)
- Keep notebook metadata on push to prevent deleting kernel information
- Added sctoolbox as default kernel to RNA & ATAC notebooks
- Added check of column validity to tools.marker_genes.run_DESeq2() (#134)
- Increase test coverage for plotting functions (#126)
- Apply fixes to bugs found by increasing the test coverage.
- Added type hinting to functions.
- Revised doc-strings.
- run_rank_genes() auto converts groupby column to type 'category' (#137)
- Fix parameter for gene/cell filtering (#136)
- Add Check to _filter_object() if column contains only boolean (#110)
- Add support of matrx and numpy.ndarray type of adata.X for predict_sex (#111)
- Add method to get pd.DataFrame columns with list of regex (#90)
- Added 'pairwise_scatter' method for plotting QC metrics (#54)
- Add ATAC quality metrics TSSe (ENCODE), FRiP
- Revised FLD density plotting
- Adjusted style of default values in docs (#33)
- Added 'plot_pca_correlation' for plotting PCA correlation with obs/var columns (#118)
- Removed outdated normalization methods.
- Changed all line endings to LF (#138)
- Disabled threads parameter for tSNE (#130)
- Added 'plot_starsolo_quality' and 'plot_starsolo_UMI' to plotting module (#78)
- Fixed issues with clustered dotplot with new code (#122)

Changes to RNA notebooks
^^^^^^^^^^^^^^^^^^^^^^^^
- Added display of 3D UMAP html in notebook 04 (#119)

Changes to ATAC notebooks
^^^^^^^^^^^^^^^^^^^^^^^^^
- Fixed assembling atac notebook 01
- Fixed get_atac_thresholds_wrapper and renamed it to get_thresholds_wrapper
- Added custome cwt implementation
- Added additional parameters to add_insertsize_metrics
- Revised nucleosomal score scoring

0.1.1 (24-05-2023)
------------------
- Fixed import issue
- Make version accessible
- Added check for CHANGES.rst in gitlab-ci
- Pinned numba==0.57.0rc1 due to import error (#117)
- Fixed bug in tools.norm_correct.atac_norm
- Added check for sctoolbox/_version.py file in gitlab-ci

0.1 (22-05-2023)
----------------
- First version<|MERGE_RESOLUTION|>--- conflicted
+++ resolved
@@ -5,16 +5,13 @@
     - group_heatmap
     - plot_venn
     - in_range
-<<<<<<< HEAD
 - Fix notebooks in readthedocs documentation (#220)
+- Removed custom_marker_annotation script
 
 Changes to notebooks
 ^^^^^^^^^^^^^^^^^^^^
 - Overhaul notebooks structure
 - Revise RNA notebook 4 recluster section (#201)
-=======
-- Removed custom_marker_annotation script
->>>>>>> 2c7f11e0
 
 0.6.1 (28-03-24)
 -------------
