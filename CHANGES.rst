0.8.0 (in progress)
-------------------
- TEST CLEANUP (#215)
    - gene_correlation
    - marker_genes
    - tobias
    - embedding tools
    - genometracks
    - plotting/clustering
    - velocity
    - plotting/test_qc_filter
    - general
<<<<<<< HEAD
    - io
=======
    - tools/clustering
    - tools/bam
>>>>>>> 53dbf56d
    - highly_variable
    - tables
    - utils/adata
    - utils/general

0.7.0 (23-04-24)
-------------
- Added code examples for tools and utils (#140)
    - recluster 
    - group_heatmap
    - plot_venn
    - in_range
- Fix notebooks in readthedocs documentation (#220)
- Removed custom_marker_annotation script
- Disintegrated FLD scoring and added PEAKQC to setup.py (#233)
- fixed PCA-var plot not fitting into anndata_overview (#232)

Changes to notebooks
^^^^^^^^^^^^^^^^^^^^
- Overhaul RNA & ATAC notebooks structure (includes #207)
- Revise RNA notebook 4 recluster section (#201)

0.6.1 (28-03-24)
-------------
- Fix release pages by renaming the release-pages: job to pages:
- refactor move clean-orphaned-tags to new stage .post (#229)

0.6 (27-03-24)
-------------
- TEST CLEANUP
    - embedding
- Fix unable to determine R_HOME error (#190)
- implemented propose_pcs to automatically select PCA components (#187)
- add correlation barplot to plot_pca_variance
- created correlation_matrix method by restructuring plot_pca_correlation
- Fix beartype issue with Lists and Iterables containing Literals (#227)
- CICD overhaul (#191)
- fixed notebook version in the env to 6.5.2 (#199, partly #44)

Changes to notebooks
^^^^^^^^^^^^^^^^^^^^
- Move proportion_analysis notebooks to general notebooks (#195 and #214)
- replace scanpy pseudotime with scFates in pseudotime_analysis notebook
- prepare_for_cellxgene: Adapt to new mampok verison 2.0.9
- prepare_for_cellxgene: Allows the user to set an analyst manually (#213)
- rna 03_batch revision (#209, #202, #200, #152)
- 05_marker_genes: Complete Overhaul (#181)

0.5 (04-03-24)
-------------

- add receptor_genes & ligand_genes parameters to connectionPlot and decreased runtime
- readme update(#188)
- Fix error when writing adata converted from an R object (#205, #180)
- Marker Repo integration (#162)
- Set scvelo version to >=0.3.1 (#193)
- Added fa2 as dependency for pseudotime analysis
- anndata_overview: fix issue where colorbars for continuous data was not shown
- added ability to use highly variable features using the lsi() function (#165)
- removed deprecated group_heatmap, umap_pub (replaced by gene_expression_heatmap, plot_embedding)
- add doku page
- start change log

Changes to notebooks
^^^^^^^^^^^^^^^^^^^^
- rna assembly: refactor
- prepare_for_cellxgene: Added BN_public as possible deployment cluster (#192)
- 14_velocity_analysis: Remove duplicate parameter (#194)
- pseudotime_analysis: Save generated plots (#211)
- rna 03_batch: added qc metrics to overview plot


0.4 (31-1-24)
-------------
- Fix get_rank_genes_tables for groups without marker genes (#179)
- Bugfixes for CI jobs
- Fix check_changes pipeline
- Fix typos (#173 & #174)
- Include kwargs in utils.bioutils._overlap_two_bedfiles(#177)
- Implemented _add_path() to automatically add python path to environment
- added tests for _add_path() and _overlap_two_bedfiles() (#177)
- constraint ipywidgets version to 7.7.5 to fix the quality_violinplot() (#151)(#143)
- Add temp_dir to calc_overlap_fc.py (#167) and revised related functions
- more testing (mainly sctoolbox.tools) (#166)
- gerneral text revisions

Changes to notebooks
^^^^^^^^^^^^^^^^^^^^
- Add pseudotime & velocity analysis notebooks (#164)
- Update receptor-ligand notebook (#176)
- Refactored annotate_genes() from ATAC-notebook 05 to 04 and removed 05 (#175)

0.3 (30-11-2023)
----------------
- Add parameter type hinting including runtime type checking (#46)
- Fixed prepare_for_cellxgene color issue (#145, #146)
- Add CI/CD container build pipeline for testing (#135)
- Fixed example for gene_expression_heatmap and smaller bugfixes related to marker genes (#124)
- Removed pl.group_heatmap as it is fully covered by pl.gene_expression_heatmap
- Removed 'sinto' as dependency and added code in 'create_fragment_file' to create fragment file internally (solves #147)
- The function 'create_fragment_file' was moved to bam tools.
- Added "n_genes" parameter to tools.marker_genes.get_rank_genes_tables, and set the default to 200 (#153)
- Fixed CI/CD build job rules. Only trigger build job when files changed or triggered manually
- Add parameter to plot_pca_correlation to plot correlation with UMAP components (#157)
- Handle NaN values for plot_pca_correlation (#156)
- implemented prepare_for_cellxgene
- Added pl.embedding.plot_embedding() function to plot embeddings with different styles, e.g. hexbin and density (#149)
- Modified pl.embedding.plot_embedding() to plot different embedding dimensions
- Deprecated pl.umap_pub as this is now covered by pl.plot_embedding
- changed typing to beartype.typing
- Added GenomeTracks plotting
- Fix batch evaluation for small datasets (#148)
- Added **kwargs to functions which are wrappers for other functions
- added RAGI cluster validation to clustering.py (!201)
- started disintegrating fld scoring (!201)
- reorganised ATAC-notebooks (!201)

Changes to notebooks
^^^^^^^^^^^^^^^^^^^^
- Added prepare for cellxgene notebook (#139)
- Added plot of highly expressed genes to RNA notebook 03 (#43)
- Changed structure of notebooks in directory; added "notebooks" subdirectories for RNA and ATAC


0.2 (30-08-2023)
----------------
- fix error in prepare_for_cellxgene caused by .uns[_color] not matching .obs column. (#176)
- implemented prepare_for_cellxgene (#147)
- fixed raw value copy issue in rna/02-batch notebook
- Added parameters for the TOBIAS flags in the config file to write_TOBIAS_config()
- Added logging verbose and decorator to ATAC related functions
- Fix "shell not found" error for CI pipeline (#129)
- Pinned scikit-learn to version <=1.2.2 (#128)
- Added script for gene correlation and comparison between two conditions
- Added check for marker gene lists (#103)
- Keep notebook metadata on push to prevent deleting kernel information
- Added sctoolbox as default kernel to RNA & ATAC notebooks
- Added check of column validity to tools.marker_genes.run_DESeq2() (#134)
- Increase test coverage for plotting functions (#126)
- Apply fixes to bugs found by increasing the test coverage.
- Added type hinting to functions.
- Revised doc-strings.
- run_rank_genes() auto converts groupby column to type 'category' (#137)
- Fix parameter for gene/cell filtering (#136)
- Add Check to _filter_object() if column contains only boolean (#110)
- Add support of matrx and numpy.ndarray type of adata.X for predict_sex (#111)
- Add method to get pd.DataFrame columns with list of regex (#90)
- Added 'pairwise_scatter' method for plotting QC metrics (#54)
- Add ATAC quality metrics TSSe (ENCODE), FRiP
- Revised FLD density plotting
- Adjusted style of default values in docs (#33)
- Added 'plot_pca_correlation' for plotting PCA correlation with obs/var columns (#118)
- Removed outdated normalization methods.
- Changed all line endings to LF (#138)
- Disabled threads parameter for tSNE (#130)
- Added 'plot_starsolo_quality' and 'plot_starsolo_UMI' to plotting module (#78)
- Fixed issues with clustered dotplot with new code (#122)

Changes to RNA notebooks
^^^^^^^^^^^^^^^^^^^^^^^^
- Added display of 3D UMAP html in notebook 04 (#119)

Changes to ATAC notebooks
^^^^^^^^^^^^^^^^^^^^^^^^^
- Fixed assembling atac notebook 01
- Fixed get_atac_thresholds_wrapper and renamed it to get_thresholds_wrapper
- Added custome cwt implementation
- Added additional parameters to add_insertsize_metrics
- Revised nucleosomal score scoring

0.1.1 (24-05-2023)
------------------
- Fixed import issue
- Make version accessible
- Added check for CHANGES.rst in gitlab-ci
- Pinned numba==0.57.0rc1 due to import error (#117)
- Fixed bug in tools.norm_correct.atac_norm
- Added check for sctoolbox/_version.py file in gitlab-ci

0.1 (22-05-2023)
----------------
- First version<|MERGE_RESOLUTION|>--- conflicted
+++ resolved
@@ -10,12 +10,9 @@
     - velocity
     - plotting/test_qc_filter
     - general
-<<<<<<< HEAD
     - io
-=======
     - tools/clustering
     - tools/bam
->>>>>>> 53dbf56d
     - highly_variable
     - tables
     - utils/adata
