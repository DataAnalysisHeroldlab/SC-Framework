0.6 (Current)
-------------
- Fix unable to determine R_HOME error (#190)
<<<<<<< HEAD
- Fix beartype issue with Lists and Iterables containing Literals (#227)
=======
- CICD overhaul (#191)
>>>>>>> fb0e1148

Changes to notebooks
^^^^^^^^^^^^^^^^^^^^
- prepare_for_cellxgene: Adapt to new mampok verison 2.0.9
- prepare_for_cellxgene: Allows the user to set an analyst manually (#213)

0.5 (04-03-24)
-------------
- add receptor_genes & ligand_genes parameters to connectionPlot and decreased runtime
- readme update(#188)
- Fix error when writing adata converted from an R object (#205, #180)
- Marker Repo integration (#162)
- Set scvelo version to >=0.3.1 (#193)
- Added fa2 as dependency for pseudotime analysis
- anndata_overview: fix issue where colorbars for continuous data was not shown
- added ability to use highly variable features using the lsi() function (#165)
- removed deprecated group_heatmap, umap_pub (replaced by gene_expression_heatmap, plot_embedding)

Changes to notebooks
^^^^^^^^^^^^^^^^^^^^
- rna assembly: refactor
- prepare_for_cellxgene: Added BN_public as possible deployment cluster (#192)
- 14_velocity_analysis: Remove duplicate parameter (#194)
- pseudotime_analysis: Save generated plots (#211)
- rna 03_batch: added qc metrics to overview plot


0.4 (31-1-24)
-------------
- Fix get_rank_genes_tables for groups without marker genes (#179)
- Bugfixes for CI jobs
- Fix check_changes pipeline
- Fix typos (#173 & #174)
- Include kwargs in utils.bioutils._overlap_two_bedfiles(#177)
- Implemented _add_path() to automatically add python path to environment
- added tests for _add_path() and _overlap_two_bedfiles() (#177)
- constraint ipywidgets version to 7.7.5 to fix the quality_violinplot() (#151)(#143)
- Add temp_dir to calc_overlap_fc.py (#167) and revised related functions
- more testing (mainly sctoolbox.tools) (#166)
- gerneral text revisions

Changes to notebooks
^^^^^^^^^^^^^^^^^^^^
- Add pseudotime & velocity analysis notebooks (#164)
- Update receptor-ligand notebook (#176)
- Refactored annotate_genes() from ATAC-notebook 05 to 04 and removed 05 (#175)


0.3 (30-11-2023)
----------------
- Add parameter type hinting including runtime type checking (#46)
- Fixed prepare_for_cellxgene color issue (#145, #146)
- Add CI/CD container build pipeline for testing (#135)
- Fixed example for gene_expression_heatmap and smaller bugfixes related to marker genes (#124)
- Removed pl.group_heatmap as it is fully covered by pl.gene_expression_heatmap
- Removed 'sinto' as dependency and added code in 'create_fragment_file' to create fragment file internally (solves #147)
- The function 'create_fragment_file' was moved to bam tools.
- Added "n_genes" parameter to tools.marker_genes.get_rank_genes_tables, and set the default to 200 (#153)
- Fixed CI/CD build job rules. Only trigger build job when files changed or triggered manually
- Add parameter to plot_pca_correlation to plot correlation with UMAP components (#157)
- Handle NaN values for plot_pca_correlation (#156)
- implemented prepare_for_cellxgene
- Added pl.embedding.plot_embedding() function to plot embeddings with different styles, e.g. hexbin and density (#149)
- Modified pl.embedding.plot_embedding() to plot different embedding dimensions
- Deprecated pl.umap_pub as this is now covered by pl.plot_embedding
- changed typing to beartype.typing
- Added GenomeTracks plotting
- Fix batch evaluation for small datasets (#148)
- Added **kwargs to functions which are wrappers for other functions
- added RAGI cluster validation to clustering.py (!201)
- started disintegrating fld scoring (!201)
- reorganised ATAC-notebooks (!201)

Changes to notebooks
^^^^^^^^^^^^^^^^^^^^
- Added prepare for cellxgene notebook (#139)
- Added plot of highly expressed genes to RNA notebook 03 (#43)
- Changed structure of notebooks in directory; added "notebooks" subdirectories for RNA and ATAC


0.2 (30-08-2023)
----------------
- fix error in prepare_for_cellxgene caused by .uns[_color] not matching .obs column. (#176)
- implemented prepare_for_cellxgene (#147)
- fixed raw value copy issue in rna/02-batch notebook
- Added parameters for the TOBIAS flags in the config file to write_TOBIAS_config()
- Added logging verbose and decorator to ATAC related functions
- Fix "shell not found" error for CI pipeline (#129)
- Pinned scikit-learn to version <=1.2.2 (#128)
- Added script for gene correlation and comparison between two conditions
- Added check for marker gene lists (#103)
- Keep notebook metadata on push to prevent deleting kernel information
- Added sctoolbox as default kernel to RNA & ATAC notebooks
- Added check of column validity to tools.marker_genes.run_DESeq2() (#134)
- Increase test coverage for plotting functions (#126)
- Apply fixes to bugs found by increasing the test coverage.
- Added type hinting to functions.
- Revised doc-strings.
- run_rank_genes() auto converts groupby column to type 'category' (#137)
- Fix parameter for gene/cell filtering (#136)
- Add Check to _filter_object() if column contains only boolean (#110)
- Add support of matrx and numpy.ndarray type of adata.X for predict_sex (#111)
- Add method to get pd.DataFrame columns with list of regex (#90)
- Added 'pairwise_scatter' method for plotting QC metrics (#54)
- Add ATAC quality metrics TSSe (ENCODE), FRiP
- Revised FLD density plotting
- Adjusted style of default values in docs (#33)
- Added 'plot_pca_correlation' for plotting PCA correlation with obs/var columns (#118)
- Removed outdated normalization methods.
- Changed all line endings to LF (#138)
- Disabled threads parameter for tSNE (#130)
- Added 'plot_starsolo_quality' and 'plot_starsolo_UMI' to plotting module (#78)
- Fixed issues with clustered dotplot with new code (#122)

Changes to RNA notebooks
^^^^^^^^^^^^^^^^^^^^^^^^
- Added display of 3D UMAP html in notebook 04 (#119)

Changes to ATAC notebooks
^^^^^^^^^^^^^^^^^^^^^^^^^
- Fixed assembling atac notebook 01
- Fixed get_atac_thresholds_wrapper and renamed it to get_thresholds_wrapper
- Added custome cwt implementation
- Added additional parameters to add_insertsize_metrics
- Revised nucleosomal score scoring

0.1.1 (24-05-2023)
------------------
- Fixed import issue
- Make version accessible
- Added check for CHANGES.rst in gitlab-ci
- Pinned numba==0.57.0rc1 due to import error (#117)
- Fixed bug in tools.norm_correct.atac_norm
- Added check for sctoolbox/_version.py file in gitlab-ci

0.1 (22-05-2023)
----------------
- First version<|MERGE_RESOLUTION|>--- conflicted
+++ resolved
@@ -1,11 +1,8 @@
 0.6 (Current)
 -------------
 - Fix unable to determine R_HOME error (#190)
-<<<<<<< HEAD
 - Fix beartype issue with Lists and Iterables containing Literals (#227)
-=======
 - CICD overhaul (#191)
->>>>>>> fb0e1148
 
 Changes to notebooks
 ^^^^^^^^^^^^^^^^^^^^
