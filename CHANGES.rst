0.4 (in progress)
-------------------
- Refactor receptor-ligand notebook (#176)
- Bugfixes for CI jobs
- Fix typos (#173 & #174)
<<<<<<< HEAD
- Update receptor-ligand notebook (#176)
=======
- Include kwargs in utils.bioutils._overlap_two_bedfiles(#177)
- Implemented _add_path() to automatically add python path to environment
>>>>>>> bd7e7b4b


0.3 (30-11-2023)
-----------------
- Add parameter type hinting including runtime type checking (#46)
- Fixed prepare_for_cellxgene color issue (#145, #146)
- Add CI/CD container build pipeline for testing (#135)
- Fixed example for gene_expression_heatmap and smaller bugfixes related to marker genes (#124)
- Removed pl.group_heatmap as it is fully covered by pl.gene_expression_heatmap
- Removed 'sinto' as dependency and added code in 'create_fragment_file' to create fragment file internally (solves #147)
- The function 'create_fragment_file' was moved to bam tools.
- Added "n_genes" parameter to tools.marker_genes.get_rank_genes_tables, and set the default to 200 (#153)
- Fixed CI/CD build job rules. Only trigger build job when files changed or triggered manually
- Add parameter to plot_pca_correlation to plot correlation with UMAP components (#157)
- Handle NaN values for plot_pca_correlation (#156)
- implemented prepare_for_cellxgene
- Added pl.embedding.plot_embedding() function to plot embeddings with different styles, e.g. hexbin and density (#149)
- Modified pl.embedding.plot_embedding() to plot different embedding dimensions
- Deprecated pl.umap_pub as this is now covered by pl.plot_embedding
- changed typing to beartype.typing
- Added GenomeTracks plotting
- Fix batch evaluation for small datasets (#148)
- Added **kwargs to functions which are wrappers for other functions
- added RAGI cluster validation to clustering.py (!201)
- started disintegrating fld scoring (!201)
- reorganised ATAC-notebooks (!201)

Changes to notebooks
^^^^^^^^^^^^^^^^^^^^
- Added prepare for cellxgene notebook (#139)
- Added plot of highly expressed genes to RNA notebook 03 (#43)
- Changed structure of notebooks in directory; added "notebooks" subdirectories for RNA and ATAC


0.2 (30-08-2023)
----------------
- fix error in prepare_for_cellxgene caused by .uns[_color] not matching .obs column. (#176)
- implemented prepare_for_cellxgene (#147)
- fixed raw value copy issue in rna/02-batch notebook
- Added parameters for the TOBIAS flags in the config file to write_TOBIAS_config()
- Added logging verbose and decorator to ATAC related functions
- Fix "shell not found" error for CI pipeline (#129)
- Pinned scikit-learn to version <=1.2.2 (#128)
- Added script for gene correlation and comparison between two conditions
- Added check for marker gene lists (#103)
- Keep notebook metadata on push to prevent deleting kernel information
- Added sctoolbox as default kernel to RNA & ATAC notebooks
- Added check of column validity to tools.marker_genes.run_DESeq2() (#134)
- Increase test coverage for plotting functions (#126)
- Apply fixes to bugs found by increasing the test coverage.
- Added type hinting to functions.
- Revised doc-strings.
- run_rank_genes() auto converts groupby column to type 'category' (#137)
- Fix parameter for gene/cell filtering (#136)
- Add Check to _filter_object() if column contains only boolean (#110)
- Add support of matrx and numpy.ndarray type of adata.X for predict_sex (#111)
- Add method to get pd.DataFrame columns with list of regex (#90)
- Added 'pairwise_scatter' method for plotting QC metrics (#54)
- Add ATAC quality metrics TSSe (ENCODE), FRiP
- Revised FLD density plotting
- Adjusted style of default values in docs (#33)
- Added 'plot_pca_correlation' for plotting PCA correlation with obs/var columns (#118)
- Removed outdated normalization methods.
- Changed all line endings to LF (#138)
- Disabled threads parameter for tSNE (#130)
- Added 'plot_starsolo_quality' and 'plot_starsolo_UMI' to plotting module (#78)
- Fixed issues with clustered dotplot with new code (#122)

Changes to RNA notebooks
^^^^^^^^^^^^^^^^^^^^^^^^
- Added display of 3D UMAP html in notebook 04 (#119)

Changes to ATAC notebooks
^^^^^^^^^^^^^^^^^^^^^^^^^
- Fixed assembling atac notebook 01
- Fixed get_atac_thresholds_wrapper and renamed it to get_thresholds_wrapper
- Added custome cwt implementation
- Added additional parameters to add_insertsize_metrics
- Revised nucleosomal score scoring

0.1.1 (24-05-2023)
------------------
- Fixed import issue
- Make version accessible
- Added check for CHANGES.rst in gitlab-ci
- Pinned numba==0.57.0rc1 due to import error (#117)
- Fixed bug in tools.norm_correct.atac_norm
- Added check for sctoolbox/_version.py file in gitlab-ci

0.1 (22-05-2023)
----------------
- First version<|MERGE_RESOLUTION|>--- conflicted
+++ resolved
@@ -1,14 +1,10 @@
 0.4 (in progress)
 -------------------
-- Refactor receptor-ligand notebook (#176)
 - Bugfixes for CI jobs
 - Fix typos (#173 & #174)
-<<<<<<< HEAD
 - Update receptor-ligand notebook (#176)
-=======
 - Include kwargs in utils.bioutils._overlap_two_bedfiles(#177)
 - Implemented _add_path() to automatically add python path to environment
->>>>>>> bd7e7b4b
 
 
 0.3 (30-11-2023)
