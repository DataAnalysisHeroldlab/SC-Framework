0.2 (in progress)
--------------------
- Added parameters for the TOBIAS flags in the config file to write_TOBIAS_config()
<<<<<<< HEAD
- Added script for gene correlation and comparison between two conditions
=======
- temporarily get latest bbknn version directly from github
>>>>>>> 7a0f962c

0.1.1.2 (05-06-2023)
--------------------
- Fixed assembling atac notebook 01
- Fixed get_atac_thresholds_wrapper and renamed it to get_thresholds_wrapper
- Added custome cwt implementation
- Added additional parameters to add_insertsize_metrics
- Revised nucleosomal score scoring

0.1.1 (24-05-2023)
--------------------
- Fixed import issue
- Make version accessible
- Added check for CHANGES.rst in gitlab-ci
- Pinned numba==0.57.0rc1 due to import error (#117)
- Fixed bug in tools.norm_correct.atac_norm
- Added check for sctoolbox/_version.py file in gitlab-ci

0.1 (22-05-2023)
--------------------
- First version<|MERGE_RESOLUTION|>--- conflicted
+++ resolved
@@ -1,11 +1,8 @@
 0.2 (in progress)
 --------------------
 - Added parameters for the TOBIAS flags in the config file to write_TOBIAS_config()
-<<<<<<< HEAD
+- temporarily get latest bbknn version directly from github
 - Added script for gene correlation and comparison between two conditions
-=======
-- temporarily get latest bbknn version directly from github
->>>>>>> 7a0f962c
 
 0.1.1.2 (05-06-2023)
 --------------------
