--- conflicted
+++ resolved
@@ -23,11 +23,8 @@
     - utils/general
     - utils/checker
     - tools/highly_variable
-<<<<<<< HEAD
     - tools/multiomics
-=======
     - tools/insertsize
->>>>>>> c0c2923e
 
 0.7.0 (23-04-24)
 -------------
