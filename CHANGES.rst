0.8.0 (in progress)
----------------
- from_mtx: support more folder structures and variable file now optional (#234, #240)
- ligand-receptor: download_db added support for LIANA resources
- revised tsse scoring and fixed matplotlib version conflict (#257)
- add cyclone (pycirclize based plot) as hairball alternative (#223)
- remove legacy import structure
<<<<<<< HEAD
- implement lazy module loading
- removed cleanup temp for the selfservice container (#258)
=======
- implement lazy module loading 
- wrapped up native scrublet (#242, #150)
>>>>>>> dad3fb0a
- prepare_for_cellxgene: Account for duplciate var indices
- added number of features to ATAC nb 3 and added combat as an available batch correct algorithm (#245)

Changes to notebooks
^^^^^^^^^^^^^^^^^^^^
- rna/ atac more subset PC description
- rna/ atac clustering renamed "recluster" -> "revise cluster"
- Add GSEA notebook (#172)
- rna/atac assembly notebook update from_mtx (#234, #240)

0.7.0 (23-04-24)
----------------
- Added code examples for tools and utils (#140)
    - recluster 
    - group_heatmap
    - plot_venn
    - in_range
- Fix notebooks in readthedocs documentation (#220)
- Removed custom_marker_annotation script
- Disintegrated FLD scoring and added PEAKQC to setup.py (#233)
- fixed PCA-var plot not fitting into anndata_overview (#232)

Changes to notebooks
^^^^^^^^^^^^^^^^^^^^
- Overhaul RNA & ATAC notebooks structure (includes #207)
- Revise RNA notebook 4 recluster section (#201)

0.6.1 (28-03-24)
----------------
- Fix release pages by renaming the release-pages: job to pages:
- refactor move clean-orphaned-tags to new stage .post (#229)

0.6 (27-03-24)
-------------
- Fix unable to determine R_HOME error (#190)
- implemented propose_pcs to automatically select PCA components (#187)
- add correlation barplot to plot_pca_variance
- created correlation_matrix method by restructuring plot_pca_correlation
- Fix beartype issue with Lists and Iterables containing Literals (#227)
- CICD overhaul (#191)
- fixed notebook version in the env to 6.5.2 (#199, partly #44)

Changes to notebooks
^^^^^^^^^^^^^^^^^^^^
- Move proportion_analysis notebooks to general notebooks (#195 and #214)
- replace scanpy pseudotime with scFates in pseudotime_analysis notebook
- prepare_for_cellxgene: Adapt to new mampok verison 2.0.9
- prepare_for_cellxgene: Allows the user to set an analyst manually (#213)
- rna 03_batch revision (#209, #202, #200, #152)
- 05_marker_genes: Complete Overhaul (#181)

0.5 (04-03-24)
--------------

- add receptor_genes & ligand_genes parameters to connectionPlot and decreased runtime
- readme update(#188)
- Fix error when writing adata converted from an R object (#205, #180)
- Marker Repo integration (#162)
- Set scvelo version to >=0.3.1 (#193)
- Added fa2 as dependency for pseudotime analysis
- anndata_overview: fix issue where colorbars for continuous data was not shown
- added ability to use highly variable features using the lsi() function (#165)
- removed deprecated group_heatmap, umap_pub (replaced by gene_expression_heatmap, plot_embedding)
- add doku page
- start change log

Changes to notebooks
^^^^^^^^^^^^^^^^^^^^
- rna assembly: refactor
- prepare_for_cellxgene: Added BN_public as possible deployment cluster (#192)
- 14_velocity_analysis: Remove duplicate parameter (#194)
- pseudotime_analysis: Save generated plots (#211)
- rna 03_batch: added qc metrics to overview plot


0.4 (31-1-24)
-------------
- Fix get_rank_genes_tables for groups without marker genes (#179)
- Bugfixes for CI jobs
- Fix check_changes pipeline
- Fix typos (#173 & #174)
- Include kwargs in utils.bioutils._overlap_two_bedfiles(#177)
- Implemented _add_path() to automatically add python path to environment
- added tests for _add_path() and _overlap_two_bedfiles() (#177)
- constraint ipywidgets version to 7.7.5 to fix the quality_violinplot() (#151)(#143)
- Add temp_dir to calc_overlap_fc.py (#167) and revised related functions
- more testing (mainly sctoolbox.tools) (#166)
- gerneral text revisions

Changes to notebooks
^^^^^^^^^^^^^^^^^^^^
- Add pseudotime & velocity analysis notebooks (#164)
- Update receptor-ligand notebook (#176)
- Refactored annotate_genes() from ATAC-notebook 05 to 04 and removed 05 (#175)

0.3 (30-11-2023)
----------------
- Add parameter type hinting including runtime type checking (#46)
- Fixed prepare_for_cellxgene color issue (#145, #146)
- Add CI/CD container build pipeline for testing (#135)
- Fixed example for gene_expression_heatmap and smaller bugfixes related to marker genes (#124)
- Removed pl.group_heatmap as it is fully covered by pl.gene_expression_heatmap
- Removed 'sinto' as dependency and added code in 'create_fragment_file' to create fragment file internally (solves #147)
- The function 'create_fragment_file' was moved to bam tools.
- Added "n_genes" parameter to tools.marker_genes.get_rank_genes_tables, and set the default to 200 (#153)
- Fixed CI/CD build job rules. Only trigger build job when files changed or triggered manually
- Add parameter to plot_pca_correlation to plot correlation with UMAP components (#157)
- Handle NaN values for plot_pca_correlation (#156)
- implemented prepare_for_cellxgene
- Added pl.embedding.plot_embedding() function to plot embeddings with different styles, e.g. hexbin and density (#149)
- Modified pl.embedding.plot_embedding() to plot different embedding dimensions
- Deprecated pl.umap_pub as this is now covered by pl.plot_embedding
- changed typing to beartype.typing
- Added GenomeTracks plotting
- Fix batch evaluation for small datasets (#148)
- Added **kwargs to functions which are wrappers for other functions
- added RAGI cluster validation to clustering.py (!201)
- started disintegrating fld scoring (!201)
- reorganised ATAC-notebooks (!201)

Changes to notebooks
^^^^^^^^^^^^^^^^^^^^
- Added prepare for cellxgene notebook (#139)
- Added plot of highly expressed genes to RNA notebook 03 (#43)
- Changed structure of notebooks in directory; added "notebooks" subdirectories for RNA and ATAC


0.2 (30-08-2023)
----------------
- fix error in prepare_for_cellxgene caused by .uns[_color] not matching .obs column. (#176)
- implemented prepare_for_cellxgene (#147)
- fixed raw value copy issue in rna/02-batch notebook
- Added parameters for the TOBIAS flags in the config file to write_TOBIAS_config()
- Added logging verbose and decorator to ATAC related functions
- Fix "shell not found" error for CI pipeline (#129)
- Pinned scikit-learn to version <=1.2.2 (#128)
- Added script for gene correlation and comparison between two conditions
- Added check for marker gene lists (#103)
- Keep notebook metadata on push to prevent deleting kernel information
- Added sctoolbox as default kernel to RNA & ATAC notebooks
- Added check of column validity to tools.marker_genes.run_DESeq2() (#134)
- Increase test coverage for plotting functions (#126)
- Apply fixes to bugs found by increasing the test coverage.
- Added type hinting to functions.
- Revised doc-strings.
- run_rank_genes() auto converts groupby column to type 'category' (#137)
- Fix parameter for gene/cell filtering (#136)
- Add Check to _filter_object() if column contains only boolean (#110)
- Add support of matrx and numpy.ndarray type of adata.X for predict_sex (#111)
- Add method to get pd.DataFrame columns with list of regex (#90)
- Added 'pairwise_scatter' method for plotting QC metrics (#54)
- Add ATAC quality metrics TSSe (ENCODE), FRiP
- Revised FLD density plotting
- Adjusted style of default values in docs (#33)
- Added 'plot_pca_correlation' for plotting PCA correlation with obs/var columns (#118)
- Removed outdated normalization methods.
- Changed all line endings to LF (#138)
- Disabled threads parameter for tSNE (#130)
- Added 'plot_starsolo_quality' and 'plot_starsolo_UMI' to plotting module (#78)
- Fixed issues with clustered dotplot with new code (#122)

Changes to RNA notebooks
^^^^^^^^^^^^^^^^^^^^^^^^
- Added display of 3D UMAP html in notebook 04 (#119)

Changes to ATAC notebooks
^^^^^^^^^^^^^^^^^^^^^^^^^
- Fixed assembling atac notebook 01
- Fixed get_atac_thresholds_wrapper and renamed it to get_thresholds_wrapper
- Added custome cwt implementation
- Added additional parameters to add_insertsize_metrics
- Revised nucleosomal score scoring

0.1.1 (24-05-2023)
------------------
- Fixed import issue
- Make version accessible
- Added check for CHANGES.rst in gitlab-ci
- Pinned numba==0.57.0rc1 due to import error (#117)
- Fixed bug in tools.norm_correct.atac_norm
- Added check for sctoolbox/_version.py file in gitlab-ci

0.1 (22-05-2023)
----------------
- First version<|MERGE_RESOLUTION|>--- conflicted
+++ resolved
@@ -5,15 +5,12 @@
 - revised tsse scoring and fixed matplotlib version conflict (#257)
 - add cyclone (pycirclize based plot) as hairball alternative (#223)
 - remove legacy import structure
-<<<<<<< HEAD
 - implement lazy module loading
-- removed cleanup temp for the selfservice container (#258)
-=======
 - implement lazy module loading 
 - wrapped up native scrublet (#242, #150)
->>>>>>> dad3fb0a
 - prepare_for_cellxgene: Account for duplciate var indices
 - added number of features to ATAC nb 3 and added combat as an available batch correct algorithm (#245)
+- removed cleanup temp for the selfservice container (#258)
 
 Changes to notebooks
 ^^^^^^^^^^^^^^^^^^^^
