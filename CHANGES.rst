0.3 (in progress)
-----------------
- Add parameter type hinting including runtime type checking (#46)
- Removed 'sinto' as dependency and added code in 'create_fragment_file' to create fragment file internally (solves #147)
- The function 'create_fragment_file' was moved to bam tools.
- Added "n_genes" parameter to tools.marker_genes.get_rank_genes_tables, and set the default to 200 (#153)
- Fixed CI/CD build job rules. Only trigger build job when files changed or triggered manually
- Added GenomeTracks plotting

Changes to notebooks:

- Added plot of highly expressed genes to RNA notebook 03 (#43)

<<<<<<< HEAD
0.2 (30-08-2023)
----------------
=======

0.2 (in progress)
=================
- Add paramter to plot_pca_correlation to plot correlation with UMAP components (#157)
- Handle NaN values for plot_pca_correlation (#156)
- implemented prepare_for_cellxgene
>>>>>>> fabacfd1
- fix error in prepare_for_cellxgene caused by .uns[_color] not matching .obs column. (#176)
- implemented prepare_for_cellxgene (#147)
- fixed raw value copy issue in rna/02-batch notebook
- Added parameters for the TOBIAS flags in the config file to write_TOBIAS_config()
- Added logging verbose and decorator to ATAC related functions
- Fix "shell not found" error for CI pipeline (#129)
- Pinned scikit-learn to version <=1.2.2 (#128)
- Added script for gene correlation and comparison between two conditions
- Added check for marker gene lists (#103)
- Keep notebook metadata on push to prevent deleting kernel information
- Added sctoolbox as default kernel to RNA & ATAC notebooks
- Added check of column validity to tools.marker_genes.run_DESeq2() (#134)
- Increase test coverage for plotting functions (#126)
- Apply fixes to bugs found by increasing the test coverage.
- Added type hinting to functions.
- Revised doc-strings.
- run_rank_genes() auto converts groupby column to type 'category' (#137)
- Fix parameter for gene/cell filtering (#136)
- Add Check to _filter_object() if column contains only boolean (#110)
- Add support of matrx and numpy.ndarray type of adata.X for predict_sex (#111)
- Add method to get pd.DataFrame columns with list of regex (#90)
- Added 'pairwise_scatter' method for plotting QC metrics (#54)
- Add ATAC quality metrics TSSe (ENCODE), FRiP
- Revised FLD density plotting
- Adjusted style of default values in docs (#33)
- Added 'plot_pca_correlation' for plotting PCA correlation with obs/var columns (#118)
- Removed outdated normalization methods.
- Changed all line endings to LF (#138)
- Add CI/CD container build pipeline for testing (#135)
- Disabled threads parameter for tSNE (#130)
- Added 'plot_starsolo_quality' and 'plot_starsolo_UMI' to plotting module (#78)
- Fixed issues with clustered dotplot with new code (#122)

Changes to notebooks
^^^^^^^^^^^^^^^^^^^^
- Added display of 3D UMAP html in notebook 04 (#119)

*ATAC notebooks:*

- Fixed assembling atac notebook 01
- Fixed get_atac_thresholds_wrapper and renamed it to get_thresholds_wrapper
- Added custome cwt implementation
- Added additional parameters to add_insertsize_metrics
- Revised nucleosomal score scoring

0.1.1 (24-05-2023)
------------------
- Fixed import issue
- Make version accessible
- Added check for CHANGES.rst in gitlab-ci
- Pinned numba==0.57.0rc1 due to import error (#117)
- Fixed bug in tools.norm_correct.atac_norm
- Added check for sctoolbox/_version.py file in gitlab-ci

0.1 (22-05-2023)
----------------
- First version<|MERGE_RESOLUTION|>--- conflicted
+++ resolved
@@ -5,23 +5,18 @@
 - The function 'create_fragment_file' was moved to bam tools.
 - Added "n_genes" parameter to tools.marker_genes.get_rank_genes_tables, and set the default to 200 (#153)
 - Fixed CI/CD build job rules. Only trigger build job when files changed or triggered manually
+- Add paramter to plot_pca_correlation to plot correlation with UMAP components (#157)
+- Handle NaN values for plot_pca_correlation (#156)
+- implemented prepare_for_cellxgene
 - Added GenomeTracks plotting
 
 Changes to notebooks:
 
 - Added plot of highly expressed genes to RNA notebook 03 (#43)
 
-<<<<<<< HEAD
+
 0.2 (30-08-2023)
 ----------------
-=======
-
-0.2 (in progress)
-=================
-- Add paramter to plot_pca_correlation to plot correlation with UMAP components (#157)
-- Handle NaN values for plot_pca_correlation (#156)
-- implemented prepare_for_cellxgene
->>>>>>> fabacfd1
 - fix error in prepare_for_cellxgene caused by .uns[_color] not matching .obs column. (#176)
 - implemented prepare_for_cellxgene (#147)
 - fixed raw value copy issue in rna/02-batch notebook
