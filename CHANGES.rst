--- conflicted
+++ resolved
@@ -6,11 +6,8 @@
 
 Changes to notebooks
 ^^^^^^^^^^^^^^^^^^^^
-<<<<<<< HEAD
 - Move proportion_analysis notebooks to general notebooks (#195 and #214)
-=======
 - replace scanpy pseudotime with scFates in pseudotime_analysis notebook
->>>>>>> dbd1dcfe
 - prepare_for_cellxgene: Adapt to new mampok verison 2.0.9
 - prepare_for_cellxgene: Allows the user to set an analyst manually (#213)
 - 05_marker_genes: Complete Overhaul (#181)
