0.12.0 (in progress)
--------------------
<<<<<<< HEAD

Changes to notebooks
^^^^^^^^^^^^^^^^^^^^
- General: group_marker: set n_genes as top_n for get_rank_genes_tables
=======
- add contrasts parameter to tools.marker_genes.run_deseq2
- tools.marker_genes.pairwise_rank_genes check minimum amount of groups
>>>>>>> 3ce84040

0.11.0 (08-11-24)
-----------------
- fix pl.embedding.plot_pca_variance() does not select all PCs using thr 100% (#309)
- feature_per_group remove empty axis (#312)
- fix get_rank_genes_tables return less than n_genes for filtered ranking
- fix _search_dim_red_parameters "ValueError: 'left' is not a valid value for loc"
- fix gseapy, louvain install outside of the docker image (#310)
- implemented plotting.embedding.agg_feature_embedding
- cleanup installation/ dependencies
- CI: Revert to installing mampok from main
- implement bgcolor cell-selection
- update readme
- add a bar plot to predict_cell_cycle (#301)

Changes to notebooks
^^^^^^^^^^^^^^^^^^^^
- add agg_feature_embedding to the group_marker notebook
- fix RNA:02 zebrafish gender suggestion (#311)
- revise 03_normalization_batch_correction notebook
- prepare_for_cellxgene: Add auth parameter
- use the bgcolor cell-selection in all notebooks

0.10.1 (17-09-24)
-----------------
- temp fix pycirclize KeyError (until this is done https://github.com/moshi4/pyCirclize/issues/75)
- fix .A1 deprecated

Changes to notebooks
^^^^^^^^^^^^^^^^^^^^
- rna/qc: add use_native parameter
- annotation: fix marker repo clone cell

0.10.0 (10-09-24)
-----------------
- deseq2 (R) -> pydeseq2 (python)
- add MAD filtering as alternative to gaussian-mixture model (#261)
- enhance gene labelling (#38)
- replace deprecated ratelimiter with throttle (#288)
- Rename enrichr_marker_genes to gene_set_enrichment and add prerank as possible method.
- Added gsea_network plot function.
- add the markerRepo to our environment
- Add validation of Seurat objects before converting to anndata (#293)
- add UpSet plot for threshold comparison (#294)
- native scrublet bugfix (#297)
- fix planet_plot import
- reduce warnings (#299)
- fixed env issue

Changes to notebooks
^^^^^^^^^^^^^^^^^^^^
- expand marker_genes notebook for atac & move to general_notebooks
- add option to choose filter method in rna/qc notebook
- add alternative to interactive thresholds (#38)
- use sctoolbox.plotting.embedding.plot_embedding (#279)
- General: GSEA: Implemented gsea_network plot
- General: GSEA: Added option to run prerank(gsea) method instead of enrichr
- RNA: 05_receptor-ligand: Split input field into its corresponding sections
- ATAC: 04_clustering: Docu revision of the ATAC Clustering notebook (#300)
- RNA: 04_clustering: Docu revision of the RNA Clustering notebook (#300)
- General: annotation: Revise annotation notebook (#269)
- RNA: 02_QC: Docu revision of the RNA QC notebook (#296)
- ATAC: 01_assembling_anndata: Move ATAC metric to notebook 2
- RNA: 03_normalization_batch_correction revise docu and description (#298)

0.9.0 (02-08-24)
----------------
- Added denoising function using scAR to QC notebook
- added kwargs and check for quant folder in assemblers.from_quant (#280)
- GSEA: Fix library gene-set overlap by converting all gene names to uppercase
- pl.gsea.term_dotplot: Fix example; Fix index==None bug
- added additional qc metrices for ATAC-seq to the first notebook (#256)
- Pin ipywidget version to > 8.0.0 to fix interactive labels (qc notebooks)
- revised prepare_atac_anndata (#267)
- solved scanpy, matplotlib, pandas.. version conflict by temporarily removing scanpro (#257)
- added planet_plot for high dimensional anndata plotting (#221)
- implemented concadata, from_h5ad to load and combine from multiple .h5ad files (#224)
- ligand-receptor: connectionPlot new parameters (#255)
- pca-correlation: replace 'columns' with 'ignore' parameter, allowing to ignore numeric columns for pca correlation. (#228)
- restructured atac notebook 3 (normalization and batch correction) (#278)
- Fix minor docstring/example issues.
- added labels for the tsse aggregation plot (#271)
- Fix Notebook pipeline unable to fetch some archives (#284)
- refactored CICD unit testing by the test_cleanup merge (#215)
- label_genes now accepts custom genelists (#38)
- Add inplace parameter to tfidf function (#277)
- Update plot_group_embeddings() to also take numerical values, e.g. density
- expand marker_genes notebook for atac, move to general_notebooks, change deseq2(R) to pydeseq2(python)

Changes to notebooks
^^^^^^^^^^^^^^^^^^^^
- improvments in description and structure of atac and general notebooks (#144)
- added header parameter to option 2 in notebook 01_assembling_anndata (#280)
- added notebook versioning (#115)
- added load from multiple h5ad files to assembly notebooks (#224)
- restructured atac notebook 3 (normalization and batch correction) (#278)
- RNA: Notebook 4: Added density plotting for categorical qc columns.
- RNA: Notebook 4: Replaced sc.pl.embedding from scanpy with pl.embedding.plot_embedding from sctoolbox
- Cleanup internal notebook structure

0.8.0 (14-06-24)
----------------
- from_mtx: support more folder structures and variable file now optional (#234, #240)
- ligand-receptor: download_db added support for LIANA resources
- revised tsse scoring and fixed matplotlib version conflict (#257)
- add cyclone (pycirclize based plot) as hairball alternative (#223)
- remove legacy import structure
- implement lazy module loading 
- wrapped up native scrublet (#242, #150)
- prepare_for_cellxgene: Account for duplciate var indices
- added number of features to ATAC nb 3 and added combat as an available batch correct algorithm (#245)
- removed cleanup temp for the selfservice container (#258)

Changes to notebooks
^^^^^^^^^^^^^^^^^^^^
- rna/ atac more subset PC description
- rna/ atac clustering renamed "recluster" -> "revise cluster"
- Add GSEA notebook (#172)
- rna/atac assembly notebook update from_mtx (#234, #240)

0.7.0 (23-04-24)
----------------
- Added code examples for tools and utils (#140)
    - recluster 
    - group_heatmap
    - plot_venn
    - in_range
- Fix notebooks in readthedocs documentation (#220)
- Removed custom_marker_annotation script
- Disintegrated FLD scoring and added PEAKQC to setup.py (#233)
- fixed PCA-var plot not fitting into anndata_overview (#232)

Changes to notebooks
^^^^^^^^^^^^^^^^^^^^
- Overhaul RNA & ATAC notebooks structure (includes #207)
- Revise RNA notebook 4 recluster section (#201)

0.6.1 (28-03-24)
----------------
- Fix release pages by renaming the release-pages: job to pages:
- refactor move clean-orphaned-tags to new stage .post (#229)

0.6 (27-03-24)
--------------
- Fix unable to determine R_HOME error (#190)
- implemented propose_pcs to automatically select PCA components (#187)
- add correlation barplot to plot_pca_variance
- created correlation_matrix method by restructuring plot_pca_correlation
- Fix beartype issue with Lists and Iterables containing Literals (#227)
- CICD overhaul (#191)
- fixed notebook version in the env to 6.5.2 (#199, partly #44)

Changes to notebooks
^^^^^^^^^^^^^^^^^^^^
- Move proportion_analysis notebooks to general notebooks (#195 and #214)
- replace scanpy pseudotime with scFates in pseudotime_analysis notebook
- prepare_for_cellxgene: Adapt to new mampok verison 2.0.9
- prepare_for_cellxgene: Allows the user to set an analyst manually (#213)
- rna 03_batch revision (#209, #202, #200, #152)
- 05_marker_genes: Complete Overhaul (#181)

0.5 (04-03-24)
--------------

- add receptor_genes & ligand_genes parameters to connectionPlot and decreased runtime
- readme update(#188)
- Fix error when writing adata converted from an R object (#205, #180)
- Marker Repo integration (#162)
- Set scvelo version to >=0.3.1 (#193)
- Added fa2 as dependency for pseudotime analysis
- anndata_overview: fix issue where colorbars for continuous data was not shown
- added ability to use highly variable features using the lsi() function (#165)
- removed deprecated group_heatmap, umap_pub (replaced by gene_expression_heatmap, plot_embedding)
- add doku page
- start change log

Changes to notebooks
^^^^^^^^^^^^^^^^^^^^
- rna assembly: refactor
- prepare_for_cellxgene: Added BN_public as possible deployment cluster (#192)
- 14_velocity_analysis: Remove duplicate parameter (#194)
- pseudotime_analysis: Save generated plots (#211)
- rna 03_batch: added qc metrics to overview plot


0.4 (31-1-24)
-------------
- Fix get_rank_genes_tables for groups without marker genes (#179)
- Bugfixes for CI jobs
- Fix check_changes pipeline
- Fix typos (#173 & #174)
- Include kwargs in utils.bioutils._overlap_two_bedfiles(#177)
- Implemented _add_path() to automatically add python path to environment
- added tests for _add_path() and _overlap_two_bedfiles() (#177)
- constraint ipywidgets version to 7.7.5 to fix the quality_violinplot() (#151)(#143)
- Add temp_dir to calc_overlap_fc.py (#167) and revised related functions
- more testing (mainly sctoolbox.tools) (#166)
- gerneral text revisions

Changes to notebooks
^^^^^^^^^^^^^^^^^^^^
- Add pseudotime & velocity analysis notebooks (#164)
- Update receptor-ligand notebook (#176)
- Refactored annotate_genes() from ATAC-notebook 05 to 04 and removed 05 (#175)

0.3 (30-11-2023)
----------------
- Add parameter type hinting including runtime type checking (#46)
- Fixed prepare_for_cellxgene color issue (#145, #146)
- Add CI/CD container build pipeline for testing (#135)
- Fixed example for gene_expression_heatmap and smaller bugfixes related to marker genes (#124)
- Removed pl.group_heatmap as it is fully covered by pl.gene_expression_heatmap
- Removed 'sinto' as dependency and added code in 'create_fragment_file' to create fragment file internally (solves #147)
- The function 'create_fragment_file' was moved to bam tools.
- Added "n_genes" parameter to tools.marker_genes.get_rank_genes_tables, and set the default to 200 (#153)
- Fixed CI/CD build job rules. Only trigger build job when files changed or triggered manually
- Add parameter to plot_pca_correlation to plot correlation with UMAP components (#157)
- Handle NaN values for plot_pca_correlation (#156)
- implemented prepare_for_cellxgene
- Added pl.embedding.plot_embedding() function to plot embeddings with different styles, e.g. hexbin and density (#149)
- Modified pl.embedding.plot_embedding() to plot different embedding dimensions
- Deprecated pl.umap_pub as this is now covered by pl.plot_embedding
- changed typing to beartype.typing
- Added GenomeTracks plotting
- Fix batch evaluation for small datasets (#148)
- Added **kwargs to functions which are wrappers for other functions
- added RAGI cluster validation to clustering.py (!201)
- started disintegrating fld scoring (!201)
- reorganised ATAC-notebooks (!201)

Changes to notebooks
^^^^^^^^^^^^^^^^^^^^
- Added prepare for cellxgene notebook (#139)
- Added plot of highly expressed genes to RNA notebook 03 (#43)
- Changed structure of notebooks in directory; added "notebooks" subdirectories for RNA and ATAC


0.2 (30-08-2023)
----------------
- fix error in prepare_for_cellxgene caused by .uns[_color] not matching .obs column. (#176)
- implemented prepare_for_cellxgene (#147)
- fixed raw value copy issue in rna/02-batch notebook
- Added parameters for the TOBIAS flags in the config file to write_TOBIAS_config()
- Added logging verbose and decorator to ATAC related functions
- Fix "shell not found" error for CI pipeline (#129)
- Pinned scikit-learn to version <=1.2.2 (#128)
- Added script for gene correlation and comparison between two conditions
- Added check for marker gene lists (#103)
- Keep notebook metadata on push to prevent deleting kernel information
- Added sctoolbox as default kernel to RNA & ATAC notebooks
- Added check of column validity to tools.marker_genes.run_DESeq2() (#134)
- Increase test coverage for plotting functions (#126)
- Apply fixes to bugs found by increasing the test coverage.
- Added type hinting to functions.
- Revised doc-strings.
- run_rank_genes() auto converts groupby column to type 'category' (#137)
- Fix parameter for gene/cell filtering (#136)
- Add Check to _filter_object() if column contains only boolean (#110)
- Add support of matrx and numpy.ndarray type of adata.X for predict_sex (#111)
- Add method to get pd.DataFrame columns with list of regex (#90)
- Added 'pairwise_scatter' method for plotting QC metrics (#54)
- Add ATAC quality metrics TSSe (ENCODE), FRiP
- Revised FLD density plotting
- Adjusted style of default values in docs (#33)
- Added 'plot_pca_correlation' for plotting PCA correlation with obs/var columns (#118)
- Removed outdated normalization methods.
- Changed all line endings to LF (#138)
- Disabled threads parameter for tSNE (#130)
- Added 'plot_starsolo_quality' and 'plot_starsolo_UMI' to plotting module (#78)
- Fixed issues with clustered dotplot with new code (#122)

Changes to RNA notebooks
^^^^^^^^^^^^^^^^^^^^^^^^
- Added display of 3D UMAP html in notebook 04 (#119)

Changes to ATAC notebooks
^^^^^^^^^^^^^^^^^^^^^^^^^
- Fixed assembling atac notebook 01
- Fixed get_atac_thresholds_wrapper and renamed it to get_thresholds_wrapper
- Added custome cwt implementation
- Added additional parameters to add_insertsize_metrics
- Revised nucleosomal score scoring

0.1.1 (24-05-2023)
------------------
- Fixed import issue
- Make version accessible
- Added check for CHANGES.rst in gitlab-ci
- Pinned numba==0.57.0rc1 due to import error (#117)
- Fixed bug in tools.norm_correct.atac_norm
- Added check for sctoolbox/_version.py file in gitlab-ci

0.1 (22-05-2023)
----------------
- First version<|MERGE_RESOLUTION|>--- conflicted
+++ resolved
@@ -1,14 +1,11 @@
 0.12.0 (in progress)
 --------------------
-<<<<<<< HEAD
-
-Changes to notebooks
-^^^^^^^^^^^^^^^^^^^^
-- General: group_marker: set n_genes as top_n for get_rank_genes_tables
-=======
 - add contrasts parameter to tools.marker_genes.run_deseq2
 - tools.marker_genes.pairwise_rank_genes check minimum amount of groups
->>>>>>> 3ce84040
+
+Changes to notebooks
+^^^^^^^^^^^^^^^^^^^^
+- General: group_marker: set n_genes as top_n for get_rank_genes_tables
 
 0.11.0 (08-11-24)
 -----------------
