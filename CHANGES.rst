0.5 (04-03-24)
-------------
- add receptor_genes & ligand_genes parameters to connectionPlot and decreased runtime
- readme update(#188)
- Fix error when writing adata converted from an R object (#205, #180)
- Marker Repo integration (#162)
- Set scvelo version to >=0.3.1 (#193)
- Added fa2 as dependency for pseudotime analysis
- anndata_overview: fix issue where colorbars for continuous data was not shown
- added ability to use highly variable features using the lsi() function (#165)
- removed deprecated group_heatmap, umap_pub (replaced by gene_expression_heatmap, plot_embedding)

Changes to notebooks
^^^^^^^^^^^^^^^^^^^^
- rna assembly: refactor
- prepare_for_cellxgene: Added BN_public as possible deployment cluster (#192)
- 14_velocity_analysis: Remove duplicate parameter (#194)
- pseudotime_analysis: Save generated plots (#211)
<<<<<<< HEAD
- prepare_for_cellxgene: Adapt to new mampok verison 2.0.9
- prepare_for_cellxgene: Allows the user to set an analyst manually (#213)
=======
- rna 03_batch: added qc metrics to overview plot
>>>>>>> a6ce2cd5


0.4 (31-1-24)
-------------
- Fix get_rank_genes_tables for groups without marker genes (#179)
- Bugfixes for CI jobs
- Fix check_changes pipeline
- Fix typos (#173 & #174)
- Include kwargs in utils.bioutils._overlap_two_bedfiles(#177)
- Implemented _add_path() to automatically add python path to environment
- added tests for _add_path() and _overlap_two_bedfiles() (#177)
- constraint ipywidgets version to 7.7.5 to fix the quality_violinplot() (#151)(#143)
- Add temp_dir to calc_overlap_fc.py (#167) and revised related functions
- more testing (mainly sctoolbox.tools) (#166)
- gerneral text revisions

Changes to notebooks
^^^^^^^^^^^^^^^^^^^^
- Add pseudotime & velocity analysis notebooks (#164)
- Update receptor-ligand notebook (#176)
- Refactored annotate_genes() from ATAC-notebook 05 to 04 and removed 05 (#175)


0.3 (30-11-2023)
----------------
- Add parameter type hinting including runtime type checking (#46)
- Fixed prepare_for_cellxgene color issue (#145, #146)
- Add CI/CD container build pipeline for testing (#135)
- Fixed example for gene_expression_heatmap and smaller bugfixes related to marker genes (#124)
- Removed pl.group_heatmap as it is fully covered by pl.gene_expression_heatmap
- Removed 'sinto' as dependency and added code in 'create_fragment_file' to create fragment file internally (solves #147)
- The function 'create_fragment_file' was moved to bam tools.
- Added "n_genes" parameter to tools.marker_genes.get_rank_genes_tables, and set the default to 200 (#153)
- Fixed CI/CD build job rules. Only trigger build job when files changed or triggered manually
- Add parameter to plot_pca_correlation to plot correlation with UMAP components (#157)
- Handle NaN values for plot_pca_correlation (#156)
- implemented prepare_for_cellxgene
- Added pl.embedding.plot_embedding() function to plot embeddings with different styles, e.g. hexbin and density (#149)
- Modified pl.embedding.plot_embedding() to plot different embedding dimensions
- Deprecated pl.umap_pub as this is now covered by pl.plot_embedding
- changed typing to beartype.typing
- Added GenomeTracks plotting
- Fix batch evaluation for small datasets (#148)
- Added **kwargs to functions which are wrappers for other functions
- added RAGI cluster validation to clustering.py (!201)
- started disintegrating fld scoring (!201)
- reorganised ATAC-notebooks (!201)

Changes to notebooks
^^^^^^^^^^^^^^^^^^^^
- Added prepare for cellxgene notebook (#139)
- Added plot of highly expressed genes to RNA notebook 03 (#43)
- Changed structure of notebooks in directory; added "notebooks" subdirectories for RNA and ATAC


0.2 (30-08-2023)
----------------
- fix error in prepare_for_cellxgene caused by .uns[_color] not matching .obs column. (#176)
- implemented prepare_for_cellxgene (#147)
- fixed raw value copy issue in rna/02-batch notebook
- Added parameters for the TOBIAS flags in the config file to write_TOBIAS_config()
- Added logging verbose and decorator to ATAC related functions
- Fix "shell not found" error for CI pipeline (#129)
- Pinned scikit-learn to version <=1.2.2 (#128)
- Added script for gene correlation and comparison between two conditions
- Added check for marker gene lists (#103)
- Keep notebook metadata on push to prevent deleting kernel information
- Added sctoolbox as default kernel to RNA & ATAC notebooks
- Added check of column validity to tools.marker_genes.run_DESeq2() (#134)
- Increase test coverage for plotting functions (#126)
- Apply fixes to bugs found by increasing the test coverage.
- Added type hinting to functions.
- Revised doc-strings.
- run_rank_genes() auto converts groupby column to type 'category' (#137)
- Fix parameter for gene/cell filtering (#136)
- Add Check to _filter_object() if column contains only boolean (#110)
- Add support of matrx and numpy.ndarray type of adata.X for predict_sex (#111)
- Add method to get pd.DataFrame columns with list of regex (#90)
- Added 'pairwise_scatter' method for plotting QC metrics (#54)
- Add ATAC quality metrics TSSe (ENCODE), FRiP
- Revised FLD density plotting
- Adjusted style of default values in docs (#33)
- Added 'plot_pca_correlation' for plotting PCA correlation with obs/var columns (#118)
- Removed outdated normalization methods.
- Changed all line endings to LF (#138)
- Disabled threads parameter for tSNE (#130)
- Added 'plot_starsolo_quality' and 'plot_starsolo_UMI' to plotting module (#78)
- Fixed issues with clustered dotplot with new code (#122)

Changes to RNA notebooks
^^^^^^^^^^^^^^^^^^^^^^^^
- Added display of 3D UMAP html in notebook 04 (#119)

Changes to ATAC notebooks
^^^^^^^^^^^^^^^^^^^^^^^^^
- Fixed assembling atac notebook 01
- Fixed get_atac_thresholds_wrapper and renamed it to get_thresholds_wrapper
- Added custome cwt implementation
- Added additional parameters to add_insertsize_metrics
- Revised nucleosomal score scoring

0.1.1 (24-05-2023)
------------------
- Fixed import issue
- Make version accessible
- Added check for CHANGES.rst in gitlab-ci
- Pinned numba==0.57.0rc1 due to import error (#117)
- Fixed bug in tools.norm_correct.atac_norm
- Added check for sctoolbox/_version.py file in gitlab-ci

0.1 (22-05-2023)
----------------
- First version<|MERGE_RESOLUTION|>--- conflicted
+++ resolved
@@ -1,3 +1,11 @@
+0.6 (Current)
+-------------
+
+Changes to notebooks
+^^^^^^^^^^^^^^^^^^^^
+- prepare_for_cellxgene: Adapt to new mampok verison 2.0.9
+- prepare_for_cellxgene: Allows the user to set an analyst manually (#213)
+
 0.5 (04-03-24)
 -------------
 - add receptor_genes & ligand_genes parameters to connectionPlot and decreased runtime
@@ -16,12 +24,7 @@
 - prepare_for_cellxgene: Added BN_public as possible deployment cluster (#192)
 - 14_velocity_analysis: Remove duplicate parameter (#194)
 - pseudotime_analysis: Save generated plots (#211)
-<<<<<<< HEAD
-- prepare_for_cellxgene: Adapt to new mampok verison 2.0.9
-- prepare_for_cellxgene: Allows the user to set an analyst manually (#213)
-=======
 - rna 03_batch: added qc metrics to overview plot
->>>>>>> a6ce2cd5
 
 
 0.4 (31-1-24)
