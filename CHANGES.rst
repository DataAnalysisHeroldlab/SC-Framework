0.10.0 (in progress)
- add MAD filtering as alternative to gaussian-mixture model (#261)
- enhance gene labelling (#38)
- replace deprecated ratelimiter with throttle (#288)
- Rename enrichr_marker_genes to gene_set_enrichment and add prerank as possible method.
- Added gsea_network plot function.
- add the markerRepo to our environment
- native scrublet bugfix (#297)

Changes to notebooks
^^^^^^^^^^^^^^^^^^^^
- add option to choose filter method in rna/qc notebook
- add alternative to interactive thresholds (#38)
- use sctoolbox.plotting.embedding.plot_embedding (#279)
- General: GSEA: Implemented gsea_network plot
- General: GSEA: Added option to run prerank(gsea) method instead of enrichr
- RNA: 05_receptor-ligand: Split input field into its corresponding sections
<<<<<<< HEAD
- RNA: 02_QC: Docu revision of the RNA QC notebook (#296)
=======
- General: annotation: Revise annotation notebook (#269)
>>>>>>> fcd1e583

0.9.0 (02-08-24)
----------------
- Added denoising function using scAR to QC notebook
- added kwargs and check for quant folder in assemblers.from_quant (#280)
- GSEA: Fix library gene-set overlap by converting all gene names to uppercase
- pl.gsea.term_dotplot: Fix example; Fix index==None bug
- added additional qc metrices for ATAC-seq to the first notebook (#256)
- Pin ipywidget version to > 8.0.0 to fix interactive labels (qc notebooks)
- revised prepare_atac_anndata (#267)
- solved scanpy, matplotlib, pandas.. version conflict by temporarily removing scanpro (#257)
- added planet_plot for high dimensional anndata plotting (#221)
- implemented concadata, from_h5ad to load and combine from multiple .h5ad files (#224)
- ligand-receptor: connectionPlot new parameters (#255)
- pca-correlation: replace 'columns' with 'ignore' parameter, allowing to ignore numeric columns for pca correlation. (#228)
- restructured atac notebook 3 (normalization and batch correction) (#278)
- Fix minor docstring/example issues.
- added labels for the tsse aggregation plot (#271)
- Fix Notebook pipeline unable to fetch some archives (#284)
- refactored CICD unit testing by the test_cleanup merge (#215)
- label_genes now accepts custom genelists (#38)
- Add inplace parameter to tfidf function (#277)
- Update plot_group_embeddings() to also take numerical values, e.g. density

Changes to notebooks
^^^^^^^^^^^^^^^^^^^^
- improvments in description and structure of atac and general notebooks (#144)
- added header parameter to option 2 in notebook 01_assembling_anndata (#280)
- added notebook versioning (#115)
- added load from multiple h5ad files to assembly notebooks (#224)
- restructured atac notebook 3 (normalization and batch correction) (#278)
- RNA: Notebook 4: Added density plotting for categorical qc columns.
- RNA: Notebook 4: Replaced sc.pl.embedding from scanpy with pl.embedding.plot_embedding from sctoolbox
- Cleanup internal notebook structure

0.8.0 (14-06-24)
----------------
- from_mtx: support more folder structures and variable file now optional (#234, #240)
- ligand-receptor: download_db added support for LIANA resources
- revised tsse scoring and fixed matplotlib version conflict (#257)
- add cyclone (pycirclize based plot) as hairball alternative (#223)
- remove legacy import structure
- implement lazy module loading 
- wrapped up native scrublet (#242, #150)
- prepare_for_cellxgene: Account for duplciate var indices
- added number of features to ATAC nb 3 and added combat as an available batch correct algorithm (#245)
- removed cleanup temp for the selfservice container (#258)

Changes to notebooks
^^^^^^^^^^^^^^^^^^^^
- rna/ atac more subset PC description
- rna/ atac clustering renamed "recluster" -> "revise cluster"
- Add GSEA notebook (#172)
- rna/atac assembly notebook update from_mtx (#234, #240)

0.7.0 (23-04-24)
----------------
- Added code examples for tools and utils (#140)
    - recluster 
    - group_heatmap
    - plot_venn
    - in_range
- Fix notebooks in readthedocs documentation (#220)
- Removed custom_marker_annotation script
- Disintegrated FLD scoring and added PEAKQC to setup.py (#233)
- fixed PCA-var plot not fitting into anndata_overview (#232)

Changes to notebooks
^^^^^^^^^^^^^^^^^^^^
- Overhaul RNA & ATAC notebooks structure (includes #207)
- Revise RNA notebook 4 recluster section (#201)

0.6.1 (28-03-24)
----------------
- Fix release pages by renaming the release-pages: job to pages:
- refactor move clean-orphaned-tags to new stage .post (#229)

0.6 (27-03-24)
--------------
- Fix unable to determine R_HOME error (#190)
- implemented propose_pcs to automatically select PCA components (#187)
- add correlation barplot to plot_pca_variance
- created correlation_matrix method by restructuring plot_pca_correlation
- Fix beartype issue with Lists and Iterables containing Literals (#227)
- CICD overhaul (#191)
- fixed notebook version in the env to 6.5.2 (#199, partly #44)

Changes to notebooks
^^^^^^^^^^^^^^^^^^^^
- Move proportion_analysis notebooks to general notebooks (#195 and #214)
- replace scanpy pseudotime with scFates in pseudotime_analysis notebook
- prepare_for_cellxgene: Adapt to new mampok verison 2.0.9
- prepare_for_cellxgene: Allows the user to set an analyst manually (#213)
- rna 03_batch revision (#209, #202, #200, #152)
- 05_marker_genes: Complete Overhaul (#181)

0.5 (04-03-24)
--------------

- add receptor_genes & ligand_genes parameters to connectionPlot and decreased runtime
- readme update(#188)
- Fix error when writing adata converted from an R object (#205, #180)
- Marker Repo integration (#162)
- Set scvelo version to >=0.3.1 (#193)
- Added fa2 as dependency for pseudotime analysis
- anndata_overview: fix issue where colorbars for continuous data was not shown
- added ability to use highly variable features using the lsi() function (#165)
- removed deprecated group_heatmap, umap_pub (replaced by gene_expression_heatmap, plot_embedding)
- add doku page
- start change log

Changes to notebooks
^^^^^^^^^^^^^^^^^^^^
- rna assembly: refactor
- prepare_for_cellxgene: Added BN_public as possible deployment cluster (#192)
- 14_velocity_analysis: Remove duplicate parameter (#194)
- pseudotime_analysis: Save generated plots (#211)
- rna 03_batch: added qc metrics to overview plot


0.4 (31-1-24)
-------------
- Fix get_rank_genes_tables for groups without marker genes (#179)
- Bugfixes for CI jobs
- Fix check_changes pipeline
- Fix typos (#173 & #174)
- Include kwargs in utils.bioutils._overlap_two_bedfiles(#177)
- Implemented _add_path() to automatically add python path to environment
- added tests for _add_path() and _overlap_two_bedfiles() (#177)
- constraint ipywidgets version to 7.7.5 to fix the quality_violinplot() (#151)(#143)
- Add temp_dir to calc_overlap_fc.py (#167) and revised related functions
- more testing (mainly sctoolbox.tools) (#166)
- gerneral text revisions

Changes to notebooks
^^^^^^^^^^^^^^^^^^^^
- Add pseudotime & velocity analysis notebooks (#164)
- Update receptor-ligand notebook (#176)
- Refactored annotate_genes() from ATAC-notebook 05 to 04 and removed 05 (#175)

0.3 (30-11-2023)
----------------
- Add parameter type hinting including runtime type checking (#46)
- Fixed prepare_for_cellxgene color issue (#145, #146)
- Add CI/CD container build pipeline for testing (#135)
- Fixed example for gene_expression_heatmap and smaller bugfixes related to marker genes (#124)
- Removed pl.group_heatmap as it is fully covered by pl.gene_expression_heatmap
- Removed 'sinto' as dependency and added code in 'create_fragment_file' to create fragment file internally (solves #147)
- The function 'create_fragment_file' was moved to bam tools.
- Added "n_genes" parameter to tools.marker_genes.get_rank_genes_tables, and set the default to 200 (#153)
- Fixed CI/CD build job rules. Only trigger build job when files changed or triggered manually
- Add parameter to plot_pca_correlation to plot correlation with UMAP components (#157)
- Handle NaN values for plot_pca_correlation (#156)
- implemented prepare_for_cellxgene
- Added pl.embedding.plot_embedding() function to plot embeddings with different styles, e.g. hexbin and density (#149)
- Modified pl.embedding.plot_embedding() to plot different embedding dimensions
- Deprecated pl.umap_pub as this is now covered by pl.plot_embedding
- changed typing to beartype.typing
- Added GenomeTracks plotting
- Fix batch evaluation for small datasets (#148)
- Added **kwargs to functions which are wrappers for other functions
- added RAGI cluster validation to clustering.py (!201)
- started disintegrating fld scoring (!201)
- reorganised ATAC-notebooks (!201)

Changes to notebooks
^^^^^^^^^^^^^^^^^^^^
- Added prepare for cellxgene notebook (#139)
- Added plot of highly expressed genes to RNA notebook 03 (#43)
- Changed structure of notebooks in directory; added "notebooks" subdirectories for RNA and ATAC


0.2 (30-08-2023)
----------------
- fix error in prepare_for_cellxgene caused by .uns[_color] not matching .obs column. (#176)
- implemented prepare_for_cellxgene (#147)
- fixed raw value copy issue in rna/02-batch notebook
- Added parameters for the TOBIAS flags in the config file to write_TOBIAS_config()
- Added logging verbose and decorator to ATAC related functions
- Fix "shell not found" error for CI pipeline (#129)
- Pinned scikit-learn to version <=1.2.2 (#128)
- Added script for gene correlation and comparison between two conditions
- Added check for marker gene lists (#103)
- Keep notebook metadata on push to prevent deleting kernel information
- Added sctoolbox as default kernel to RNA & ATAC notebooks
- Added check of column validity to tools.marker_genes.run_DESeq2() (#134)
- Increase test coverage for plotting functions (#126)
- Apply fixes to bugs found by increasing the test coverage.
- Added type hinting to functions.
- Revised doc-strings.
- run_rank_genes() auto converts groupby column to type 'category' (#137)
- Fix parameter for gene/cell filtering (#136)
- Add Check to _filter_object() if column contains only boolean (#110)
- Add support of matrx and numpy.ndarray type of adata.X for predict_sex (#111)
- Add method to get pd.DataFrame columns with list of regex (#90)
- Added 'pairwise_scatter' method for plotting QC metrics (#54)
- Add ATAC quality metrics TSSe (ENCODE), FRiP
- Revised FLD density plotting
- Adjusted style of default values in docs (#33)
- Added 'plot_pca_correlation' for plotting PCA correlation with obs/var columns (#118)
- Removed outdated normalization methods.
- Changed all line endings to LF (#138)
- Disabled threads parameter for tSNE (#130)
- Added 'plot_starsolo_quality' and 'plot_starsolo_UMI' to plotting module (#78)
- Fixed issues with clustered dotplot with new code (#122)

Changes to RNA notebooks
^^^^^^^^^^^^^^^^^^^^^^^^
- Added display of 3D UMAP html in notebook 04 (#119)

Changes to ATAC notebooks
^^^^^^^^^^^^^^^^^^^^^^^^^
- Fixed assembling atac notebook 01
- Fixed get_atac_thresholds_wrapper and renamed it to get_thresholds_wrapper
- Added custome cwt implementation
- Added additional parameters to add_insertsize_metrics
- Revised nucleosomal score scoring

0.1.1 (24-05-2023)
------------------
- Fixed import issue
- Make version accessible
- Added check for CHANGES.rst in gitlab-ci
- Pinned numba==0.57.0rc1 due to import error (#117)
- Fixed bug in tools.norm_correct.atac_norm
- Added check for sctoolbox/_version.py file in gitlab-ci

0.1 (22-05-2023)
----------------
- First version<|MERGE_RESOLUTION|>--- conflicted
+++ resolved
@@ -15,11 +15,8 @@
 - General: GSEA: Implemented gsea_network plot
 - General: GSEA: Added option to run prerank(gsea) method instead of enrichr
 - RNA: 05_receptor-ligand: Split input field into its corresponding sections
-<<<<<<< HEAD
+- General: annotation: Revise annotation notebook (#269)
 - RNA: 02_QC: Docu revision of the RNA QC notebook (#296)
-=======
-- General: annotation: Revise annotation notebook (#269)
->>>>>>> fcd1e583
 
 0.9.0 (02-08-24)
 ----------------
