--- conflicted
+++ resolved
@@ -11,12 +11,9 @@
 - Added check of column validity to tools.marker_genes.run_DESeq2() (#134)
 - Increase test coverage for plotting functions (#126)
 - Apply fixes to bugs found by increasing the test coverage.
-<<<<<<< HEAD
 - Fix parameter for gene/cell filtering (#136)
 - Add Check to _filter_object() if column contains only boolean (#110)
-=======
 - Add support of matrx and numpy.ndarray type of adata.X for predict_sex (#111)
->>>>>>> 679c58ba
 
 Changes to ATAC notebooks (0.1.1.2 - 05-06-2023):
 - Fixed assembling atac notebook 01
