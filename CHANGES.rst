--- conflicted
+++ resolved
@@ -20,13 +20,10 @@
 - Add Check to _filter_object() if column contains only boolean (#110)
 - Add support of matrx and numpy.ndarray type of adata.X for predict_sex (#111)
 - Add method to get pd.DataFrame columns with list of regex (#90)
-<<<<<<< HEAD
 - Adjusted style of default values in docs (#33)
-=======
 - Added 'plot_pca_correlation' for plotting PCA correlation with obs/var columns (#118)
 - Removed outdated normalization methods
 - Changed all line endings to LF (#138)
->>>>>>> 30cdebbb
 
 Changes to ATAC notebooks:
 **************************
