--- conflicted
+++ resolved
@@ -1,10 +1,7 @@
 0.3 (in progress)
 -----------------
-<<<<<<< HEAD
 - Add parameter type hinting including runtime type checking (#46)
-=======
 - Fixed prepare_for_cellxgene color issue (#145, #146)
->>>>>>> 11b725c2
 - Add CI/CD container build pipeline for testing (#135)
 - Fixed example for gene_expression_heatmap and smaller bugfixes related to marker genes (#124)
 - Removed pl.group_heatmap as it is fully covered by pl.gene_expression_heatmap
