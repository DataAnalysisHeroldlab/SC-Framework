{
 "cells": [
  {
   "cell_type": "code",
   "execution_count": null,
   "metadata": {
    "editable": false,
    "hide_input": true,
    "init_cell": true
   },
   "outputs": [],
   "source": [
    "from sctoolbox.utilities import bgcolor"
   ]
  },
  {
   "cell_type": "markdown",
   "metadata": {},
   "source": [
    "# Embedding and clustering\n",
    "<hr style=\"border:2px solid black\"> </hr>"
   ]
  },
  {
   "cell_type": "markdown",
   "metadata": {},
   "source": [
    "<h1><center>⬐ Fill in input data here ⬎</center></h1>"
   ]
  },
  {
   "cell_type": "code",
   "execution_count": null,
   "metadata": {
    "hide_input": false,
    "init_cell": true
   },
   "outputs": [],
   "source": [
    "%bgcolor PowderBlue\n",
    "\n",
    "#Column to show in UMAPs\n",
    "condition_column = \"sample\"\n",
    "\n",
    "#Number of threads to use for multiprocessing\n",
    "threads = 4\n",
    "\n",
    "# Number of PCs\n",
    "n_pcs = None #this overwrites the automatic selection of PCs. Set to None to set number of PCs automatically\n",
    "\n",
    "#Set number of neighbors\n",
    "n_neighbors = 15 #Set the number of nearest neighbors to be used in clustering. Default=15\n",
    "\n",
<<<<<<< HEAD
    "# Search umap parameters (or set parameters later)\n",
    "search_umap_parameters = True\n",
    "dist_range = (0.1, 1, 0.2) # Set min_dist range for umap\n",
    "spread_range = (1.0, 2.0, 0.5) # Set spread range for umap\n",
=======
    "# Search embedding parameters (or set parameters later)\n",
    "embedding = \"umap\"   #umap or tsne\n",
    "search_parameters = True\n",
    "dist_range = (0.2, 1.2, 0.2)    # Set min_dist range for umap\n",
    "spread_range = (0.5, 2.5, 0.5)  # Set spread range for umap\n",
    "n_components = 2 # Number of components for umap\n",
    "perplexity_range = (30, 60, 10)        # perplexity range for tsne\n",
    "learning_rate_range = (600, 1000, 200)   # learning_rate for tsne\n",
    "\n",
>>>>>>> f761f31a
    "\n",
    "# Search different clustering resolutions\n",
    "search_clustering_parameters = True\n",
    "clustering_method = \"leiden\" #leiden/louvain"
   ]
  },
  {
   "cell_type": "markdown",
   "metadata": {},
   "source": [
    "<hr style=\"border:2px solid black\"> </hr>"
   ]
  },
  {
   "cell_type": "markdown",
   "metadata": {},
   "source": [
    "## Loading packages"
   ]
  },
  {
   "cell_type": "code",
   "execution_count": null,
   "metadata": {
    "editable": false,
    "hide_input": false
   },
   "outputs": [],
   "source": [
    "import scanpy as sc\n",
    "import matplotlib.pyplot as plt\n",
    "import sctoolbox.utilities as utils\n",
    "import sctoolbox.analyser as analyser\n",
    "import sctoolbox.plotting as pl\n",
    "\n",
    "from sctoolbox import settings\n",
    "settings.adata_input_prefix = \"pipeline_output/adatas/\"\n",
    "settings.adata_output_prefix = settings.adata_input_prefix\n",
    "settings.figure_prefix = \"pipeline_output/figures/04_clustering/\""
   ]
  },
  {
   "cell_type": "markdown",
   "metadata": {},
   "source": [
    "## Load anndata from previous notebook"
   ]
  },
  {
   "cell_type": "code",
   "execution_count": null,
   "metadata": {
    "editable": false,
    "hide_input": false
   },
   "outputs": [],
   "source": [
    "adata = utils.load_h5ad(\"anndata_3.h5ad\")\n",
    "display(adata)"
   ]
  },
  {
   "cell_type": "markdown",
   "metadata": {},
   "source": [
    "## Subset number of PCs \n",
    " Find initial neighbors and calculate differential expression\n",
    "- NOTE: trim: Set to 0 to skip default 10. trims neighbours of cells can help to identify individual populations. Lower value more population but more batch\n",
    "- NOTE: n_pcs: number of pca dimensions"
   ]
  },
  {
   "cell_type": "code",
   "execution_count": null,
   "metadata": {
    "editable": false,
    "hide_input": false
   },
   "outputs": [],
   "source": [
    "if n_pcs is None:\n",
    "    n_pcs = analyser.define_PC(adata)"
   ]
  },
  {
   "cell_type": "code",
   "execution_count": null,
   "metadata": {
    "editable": false,
    "hide_input": false
   },
   "outputs": [],
   "source": [
    "ax = pl.plot_pca_variance(adata)\n",
    "ax.axvline(n_pcs-0.5, color=\"red\", label=f\"n PCs included: {n_pcs}\")\n",
    "plt.legend()\n",
    "utils.save_figure(\"PC_selection.pdf\")"
   ]
  },
  {
   "cell_type": "code",
   "execution_count": null,
   "metadata": {
    "editable": false,
    "hide_input": false
   },
   "outputs": [],
   "source": [
    "# Subset PCA\n",
    "analyser.subset_PCA(adata, n_pcs)"
   ]
  },
  {
   "cell_type": "markdown",
   "metadata": {},
   "source": [
    "## Rerun neighbors"
   ]
  },
  {
   "cell_type": "code",
   "execution_count": null,
   "metadata": {
    "editable": false,
    "hide_input": false
   },
   "outputs": [],
   "source": [
    "sc.pp.neighbors(adata, n_neighbors=n_neighbors, n_pcs=n_pcs)"
   ]
  },
  {
   "cell_type": "markdown",
   "metadata": {},
   "source": [
    "------------"
   ]
  },
  {
   "cell_type": "markdown",
   "metadata": {},
   "source": [
    "## Calculate UMAP/TSNE and find best setting"
   ]
  },
  {
   "cell_type": "markdown",
   "metadata": {},
   "source": [
    "- NOTE: min_dist: distances between points to make the plot looks more 'clustered'\n",
    "- NOTE: spread: The effective scale of embedded points value be de default is 1"
   ]
  },
  {
   "cell_type": "code",
   "execution_count": null,
   "metadata": {
    "editable": false,
    "hide_input": false
   },
   "outputs": [],
   "source": [
<<<<<<< HEAD
    "if search_umap_parameters:\n",
    "    pl.search_umap_parameters(adata,dist_range=dist_range,\n",
    "                              spread_range=spread_range,\n",
    "                              metacol=condition_column,\n",
    "                              save=\"UMAP_parameter_search.pdf\")"
=======
    "if search_parameters:\n",
    "    if embedding == \"umap\":\n",
    "        pl.search_umap_parameters(adata, \n",
    "                                  min_dist_range=dist_range,\n",
    "                                  spread_range=spread_range,\n",
    "                                  color=condition_column,\n",
    "                                  n_components=n_components,\n",
    "                                  verbose=False,\n",
    "                                  save=figure_path + \"UMAP_parameter_search.pdf\")\n",
    "    elif embedding == \"tsne\":\n",
    "        pl.search_tsne_parameters(adata, \n",
    "                                  perplexity_range=perplexity_range,\n",
    "                                  learning_rate_range=learning_rate_range,\n",
    "                                  color=condition_column,\n",
    "                                  verbose=False,\n",
    "                                  save=figure_path + \"TSNE_parameter_search.pdf\")"
>>>>>>> f761f31a
   ]
  },
  {
   "cell_type": "code",
   "execution_count": null,
   "metadata": {
    "hide_input": false,
    "init_cell": true
   },
   "outputs": [],
   "source": [
    "%bgcolor PowderBlue\n",
    "\n",
    "# Final choice of spread / dist for umap\n",
    "min_dist = 0.4\n",
<<<<<<< HEAD
    "spread = 1.5"
=======
    "spread = 2.5\n",
    "\n",
    "# Final choice of perplexity_range / perplexity_range for tsne\n",
    "perplexity = 50\n",
    "learning_rate = 800"
>>>>>>> f761f31a
   ]
  },
  {
   "cell_type": "code",
   "execution_count": null,
   "metadata": {
    "editable": false,
    "hide_input": false
   },
   "outputs": [],
   "source": [
    "# Plot final umap/tsne with quality measures\n",
    "if embedding == \"umap\":\n",
    "    sc.tl.umap(adata, min_dist=min_dist, spread=spread, n_components=n_components)\n",
    "elif embedding == \"tsne\":\n",
    "    sc.tl.tsne(adata, perplexity=perplexity, learning_rate=learning_rate)\n",
    "\n",
    "sc.pl.embedding(adata, basis=embedding, color=condition_column)"
   ]
  },
  {
   "cell_type": "code",
   "execution_count": null,
   "metadata": {
    "editable": false,
    "hide_input": false
   },
   "outputs": [],
   "source": [
<<<<<<< HEAD
    "# Plot distribution of samples in umap\n",
    "_ = pl.plot_group_embeddings(adata, groupby=condition_column, \n",
    "                             save=\"sample_distribution_umap.png\")"
=======
    "# Plot distribution of samples in embedding\n",
    "_ = pl.plot_group_embeddings(adata, groupby=condition_column, embedding=embedding,\n",
    "                         save=figure_path + \"sample_distribution_umap.png\")"
   ]
  },
  {
   "cell_type": "markdown",
   "metadata": {},
   "source": [
    "----------"
>>>>>>> f761f31a
   ]
  },
  {
   "cell_type": "markdown",
   "metadata": {},
   "source": [
    "## Cell clustering\n",
    "- NOTE: resolution: controls the coarseness of the clustering. Higher values lead to more clusters."
   ]
  },
  {
   "cell_type": "code",
   "execution_count": null,
   "metadata": {
    "editable": false,
    "hide_input": false
   },
   "outputs": [],
   "source": [
    "if search_clustering_parameters:\n",
    "    pl.search_clustering_parameters(adata, ncols=4, method=clustering_method, \n",
<<<<<<< HEAD
    "                                    save=\"clustering_search.png\")"
=======
    "                                    embedding=embedding,\n",
    "                                    save=figure_path + \"clustering_search.png\")"
>>>>>>> f761f31a
   ]
  },
  {
   "cell_type": "code",
   "execution_count": null,
   "metadata": {
    "hide_input": false,
    "init_cell": true
   },
   "outputs": [],
   "source": [
    "%bgcolor PowderBlue\n",
    "\n",
    "#Choose final resolution\n",
    "clustering_column = \"leiden_0.5\""
   ]
  },
  {
   "cell_type": "markdown",
   "metadata": {},
   "source": [
    "### Reclustering"
   ]
  },
  {
   "cell_type": "markdown",
   "metadata": {},
   "source": [
    "Here you can use the `analyser.recluser` function to iteratively adjust clustering"
   ]
  },
  {
   "cell_type": "code",
   "execution_count": null,
<<<<<<< HEAD
   "metadata": {
    "editable": false,
    "hide_input": false
   },
=======
   "metadata": {},
>>>>>>> f761f31a
   "outputs": [],
   "source": [
    "analyser.recluster(adata, clustering_column, [\"1\", \"3\"], task=\"join\", embedding=embedding)\n",
    "clustering_column = \"leiden_0.5_recluster\"  #update clustering column"
   ]
  },
  {
   "cell_type": "code",
   "execution_count": null,
<<<<<<< HEAD
   "metadata": {
    "editable": false,
    "hide_input": false
   },
=======
   "metadata": {},
>>>>>>> f761f31a
   "outputs": [],
   "source": [
    "analyser.recluster(adata, clustering_column, [\"3\"], task=\"split\", resolution=0.15, embedding=embedding,\n",
    "                   key_added=clustering_column)  #overwrite column"
   ]
  },
  {
   "cell_type": "code",
   "execution_count": null,
   "metadata": {
    "editable": false,
    "hide_input": false
   },
   "outputs": [],
   "source": [
    "#Create final clustering\n",
    "adata.obs[\"clustering\"] = analyser.rename_categories(adata.obs[clustering_column])\n",
    "adata.uns[\"infoprocess\"][\"plot_metrics\"] = list(adata.uns[\"infoprocess\"][\"plot_metrics\"]) + [\"clustering\"]"
   ]
  },
  {
   "cell_type": "markdown",
   "metadata": {},
   "source": [
    "### Final clustering"
   ]
  },
  {
   "cell_type": "code",
   "execution_count": null,
   "metadata": {
    "editable": false,
    "hide_input": false
   },
   "outputs": [],
   "source": [
    "#Plot final leiden\n",
<<<<<<< HEAD
    "sc.pl.umap(adata, color=[condition_column, \"clustering\"], show=False)\n",
    "utils.save_figure(\"umap_final.pdf\")"
=======
    "sc.pl.embedding(adata, basis=\"X_\" + embedding, color=[condition_column, \"clustering\"], show=False)\n",
    "utils.save_figure(figure_path + \"embedding_final.pdf\")"
>>>>>>> f761f31a
   ]
  },
  {
   "cell_type": "code",
   "execution_count": null,
   "metadata": {
    "editable": false,
    "hide_input": false
   },
   "outputs": [],
   "source": [
    "# Plot final plot with QC metrics\n",
<<<<<<< HEAD
    "sc.pl.umap(adata, color=adata.uns[\"infoprocess\"][\"plot_metrics\"], ncols=3, show=False)\n",
    "utils.save_figure(\"umap_qc.pdf\")"
=======
    "sc.pl.embedding(adata, basis=\"X_\" + embedding, color=adata.uns[\"infoprocess\"][\"plot_metrics\"], ncols=3, show=False)\n",
    "utils.save_figure(figure_path + \"embedding_qc.pdf\")"
>>>>>>> f761f31a
   ]
  },
  {
   "cell_type": "markdown",
   "metadata": {},
   "source": [
    "## Plot distribution of cells across clusters"
   ]
  },
  {
   "cell_type": "code",
   "execution_count": null,
   "metadata": {
    "editable": false,
    "hide_input": false
   },
   "outputs": [],
   "source": [
    "_ = pl.n_cells_barplot(adata, \"clustering\", groupby=condition_column, \n",
    "                   save=\"cell_distribution_barplot.pdf\")"
   ]
  },
  {
   "cell_type": "markdown",
   "metadata": {},
   "source": [
<<<<<<< HEAD
    "## Generating 3D object with UMAP coordinates in HTML"
=======
    "## Generating 3D Object with UMAP coordinates in HTML"
>>>>>>> f761f31a
   ]
  },
  {
   "cell_type": "code",
   "execution_count": null,
   "metadata": {
    "editable": false,
    "hide_input": false
   },
   "outputs": [],
   "source": [
    "#plot 3d html for the \"clustering\" adata.obs, change to indivudual leiden or if needed\n",
<<<<<<< HEAD
    "pl.plot_3D_UMAP(adata, \"clustering\", \n",
    "                save=\"umap_3d_clustering\")"
=======
    "if embedding == \"umap\" and n_components > 2:\n",
    "    pl.plot_3D_UMAP(adata, \"clustering\", save=figure_path + \"umap_3d_clustering\")"
   ]
  },
  {
   "cell_type": "markdown",
   "metadata": {},
   "source": [
    "---------"
>>>>>>> f761f31a
   ]
  },
  {
   "cell_type": "markdown",
   "metadata": {
    "ExecuteTime": {
     "end_time": "2022-02-23T08:59:45.129236Z",
     "start_time": "2022-02-23T08:59:31.820370Z"
    }
   },
   "source": [
    "## Saving adata for next notebook"
   ]
  },
  {
   "cell_type": "code",
   "execution_count": null,
   "metadata": {
    "editable": false,
    "hide_input": false
   },
   "outputs": [],
   "source": [
    "utils.save_h5ad(adata, \"anndata_4.h5ad\")"
   ]
  },
  {
   "cell_type": "code",
   "execution_count": null,
   "metadata": {},
   "outputs": [],
   "source": []
  }
 ],
 "metadata": {
  "language_info": {
   "name": "python"
  }
 },
 "nbformat": 4,
 "nbformat_minor": 4
}<|MERGE_RESOLUTION|>--- conflicted
+++ resolved
@@ -51,22 +51,15 @@
     "#Set number of neighbors\n",
     "n_neighbors = 15 #Set the number of nearest neighbors to be used in clustering. Default=15\n",
     "\n",
-<<<<<<< HEAD
-    "# Search umap parameters (or set parameters later)\n",
-    "search_umap_parameters = True\n",
-    "dist_range = (0.1, 1, 0.2) # Set min_dist range for umap\n",
-    "spread_range = (1.0, 2.0, 0.5) # Set spread range for umap\n",
-=======
     "# Search embedding parameters (or set parameters later)\n",
     "embedding = \"umap\"   #umap or tsne\n",
     "search_parameters = True\n",
-    "dist_range = (0.2, 1.2, 0.2)    # Set min_dist range for umap\n",
-    "spread_range = (0.5, 2.5, 0.5)  # Set spread range for umap\n",
+    "dist_range = (0.1, 1, 0.2) # Set min_dist range for umap\n",
+    "spread_range = (1.0, 2.0, 0.5) # Set spread range for umap\n",
     "n_components = 2 # Number of components for umap\n",
     "perplexity_range = (30, 60, 10)        # perplexity range for tsne\n",
     "learning_rate_range = (600, 1000, 200)   # learning_rate for tsne\n",
     "\n",
->>>>>>> f761f31a
     "\n",
     "# Search different clustering resolutions\n",
     "search_clustering_parameters = True\n",
@@ -229,13 +222,6 @@
    },
    "outputs": [],
    "source": [
-<<<<<<< HEAD
-    "if search_umap_parameters:\n",
-    "    pl.search_umap_parameters(adata,dist_range=dist_range,\n",
-    "                              spread_range=spread_range,\n",
-    "                              metacol=condition_column,\n",
-    "                              save=\"UMAP_parameter_search.pdf\")"
-=======
     "if search_parameters:\n",
     "    if embedding == \"umap\":\n",
     "        pl.search_umap_parameters(adata, \n",
@@ -252,7 +238,6 @@
     "                                  color=condition_column,\n",
     "                                  verbose=False,\n",
     "                                  save=figure_path + \"TSNE_parameter_search.pdf\")"
->>>>>>> f761f31a
    ]
   },
   {
@@ -268,15 +253,11 @@
     "\n",
     "# Final choice of spread / dist for umap\n",
     "min_dist = 0.4\n",
-<<<<<<< HEAD
-    "spread = 1.5"
-=======
     "spread = 2.5\n",
     "\n",
     "# Final choice of perplexity_range / perplexity_range for tsne\n",
     "perplexity = 50\n",
     "learning_rate = 800"
->>>>>>> f761f31a
    ]
   },
   {
@@ -306,11 +287,6 @@
    },
    "outputs": [],
    "source": [
-<<<<<<< HEAD
-    "# Plot distribution of samples in umap\n",
-    "_ = pl.plot_group_embeddings(adata, groupby=condition_column, \n",
-    "                             save=\"sample_distribution_umap.png\")"
-=======
     "# Plot distribution of samples in embedding\n",
     "_ = pl.plot_group_embeddings(adata, groupby=condition_column, embedding=embedding,\n",
     "                         save=figure_path + \"sample_distribution_umap.png\")"
@@ -321,7 +297,6 @@
    "metadata": {},
    "source": [
     "----------"
->>>>>>> f761f31a
    ]
   },
   {
@@ -343,12 +318,8 @@
    "source": [
     "if search_clustering_parameters:\n",
     "    pl.search_clustering_parameters(adata, ncols=4, method=clustering_method, \n",
-<<<<<<< HEAD
+    "                                    embedding=embedding,\n",
     "                                    save=\"clustering_search.png\")"
-=======
-    "                                    embedding=embedding,\n",
-    "                                    save=figure_path + \"clustering_search.png\")"
->>>>>>> f761f31a
    ]
   },
   {
@@ -383,14 +354,7 @@
   {
    "cell_type": "code",
    "execution_count": null,
-<<<<<<< HEAD
-   "metadata": {
-    "editable": false,
-    "hide_input": false
-   },
-=======
-   "metadata": {},
->>>>>>> f761f31a
+   "metadata": {},
    "outputs": [],
    "source": [
     "analyser.recluster(adata, clustering_column, [\"1\", \"3\"], task=\"join\", embedding=embedding)\n",
@@ -400,14 +364,7 @@
   {
    "cell_type": "code",
    "execution_count": null,
-<<<<<<< HEAD
-   "metadata": {
-    "editable": false,
-    "hide_input": false
-   },
-=======
-   "metadata": {},
->>>>>>> f761f31a
+   "metadata": {},
    "outputs": [],
    "source": [
     "analyser.recluster(adata, clustering_column, [\"3\"], task=\"split\", resolution=0.15, embedding=embedding,\n",
@@ -445,13 +402,8 @@
    "outputs": [],
    "source": [
     "#Plot final leiden\n",
-<<<<<<< HEAD
-    "sc.pl.umap(adata, color=[condition_column, \"clustering\"], show=False)\n",
+    "sc.pl.embedding(adata, basis=\"X_\" + embedding, color=[condition_column, \"clustering\"], show=False)\n",
     "utils.save_figure(\"umap_final.pdf\")"
-=======
-    "sc.pl.embedding(adata, basis=\"X_\" + embedding, color=[condition_column, \"clustering\"], show=False)\n",
-    "utils.save_figure(figure_path + \"embedding_final.pdf\")"
->>>>>>> f761f31a
    ]
   },
   {
@@ -464,13 +416,8 @@
    "outputs": [],
    "source": [
     "# Plot final plot with QC metrics\n",
-<<<<<<< HEAD
-    "sc.pl.umap(adata, color=adata.uns[\"infoprocess\"][\"plot_metrics\"], ncols=3, show=False)\n",
+    "sc.pl.embedding(adata, basis=\"X_\" + embedding, color=adata.uns[\"infoprocess\"][\"plot_metrics\"], ncols=3, show=False)\n",
     "utils.save_figure(\"umap_qc.pdf\")"
-=======
-    "sc.pl.embedding(adata, basis=\"X_\" + embedding, color=adata.uns[\"infoprocess\"][\"plot_metrics\"], ncols=3, show=False)\n",
-    "utils.save_figure(figure_path + \"embedding_qc.pdf\")"
->>>>>>> f761f31a
    ]
   },
   {
@@ -497,11 +444,7 @@
    "cell_type": "markdown",
    "metadata": {},
    "source": [
-<<<<<<< HEAD
-    "## Generating 3D object with UMAP coordinates in HTML"
-=======
     "## Generating 3D Object with UMAP coordinates in HTML"
->>>>>>> f761f31a
    ]
   },
   {
@@ -514,12 +457,8 @@
    "outputs": [],
    "source": [
     "#plot 3d html for the \"clustering\" adata.obs, change to indivudual leiden or if needed\n",
-<<<<<<< HEAD
-    "pl.plot_3D_UMAP(adata, \"clustering\", \n",
-    "                save=\"umap_3d_clustering\")"
-=======
     "if embedding == \"umap\" and n_components > 2:\n",
-    "    pl.plot_3D_UMAP(adata, \"clustering\", save=figure_path + \"umap_3d_clustering\")"
+    "    pl.plot_3D_UMAP(adata, \"clustering\", save=\"umap_3d_clustering\")"
    ]
   },
   {
@@ -527,7 +466,6 @@
    "metadata": {},
    "source": [
     "---------"
->>>>>>> f761f31a
    ]
   },
   {
